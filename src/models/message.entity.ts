--- conflicted
+++ resolved
@@ -42,15 +42,10 @@
    * @type {string}
    * @readonly
    */
-<<<<<<< HEAD
   @Column({
     nullable: true,
   })
-  readonly correspondingUrl: string;
-=======
-  @Column()
   correspondingUrl: string;
->>>>>>> b441de8c
 
   /**
    * The message corresponding url text.
@@ -58,15 +53,10 @@
    * @type {string}
    * @readonly
    */
-<<<<<<< HEAD
   @Column({
     nullable: true,
   })
-  readonly correspondingUrlText: string;
-=======
-  @Column()
   correspondingUrlText: string;
->>>>>>> b441de8c
 
   /**
    * The message recipient.

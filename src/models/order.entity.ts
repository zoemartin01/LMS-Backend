--- conflicted
+++ resolved
@@ -57,12 +57,8 @@
    * @readonly
    */
   @ManyToOne(() => User, (user) => user.orders)
-<<<<<<< HEAD
   @IsUUID('4')
-  readonly user: User;
-=======
   user: User;
->>>>>>> 949d125c
 
   /**
    * The order status.

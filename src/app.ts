import bodyParser from 'body-parser';
import cookieParser from 'cookie-parser';
import express from 'express';
import expressWs from 'express-ws';
<<<<<<< HEAD
=======
import { Job } from './jobs/job';
import { RecordingAutoDeleteJob } from './jobs/recording_delete.job';
>>>>>>> 0384db8f
import AppRouter from './router';

class App {
  public app: expressWs.Application;
  public port: number;
  public router: AppRouter = new AppRouter();
<<<<<<< HEAD
=======
  public jobs: Job[] = [];
>>>>>>> 0384db8f

  constructor(port: number) {
    const _expressWs = expressWs(express());
    this.router.init(_expressWs);
    this.app = _expressWs.app;
    this.port = port;

    this.initializeMiddlewares();
    this.initializeRoutes();
    this.initializeJobs();
  }

  private initializeMiddlewares() {
    this.app.use((req, res, next) => {
      res.header('Access-Control-Allow-Origin', '*');
      res.header('Access-Control-Allow-Credentials', 'true');

      if (req.method.toUpperCase() === 'OPTIONS') {
        res.header(
          'Access-Control-Allow-Methods',
          'GET, POST, PUT, PATCH, DELETE, OPTIONS'
        );
        res.header(
          'Access-Control-Allow-Headers',
          'Origin, X-Requested-With, Content-Type, Accept, Authorization'
        );
      }

      res.header('Access-Control-Expose-Headers', '*');

      next();
    });

    this.app.use(bodyParser.json());
    this.app.use(bodyParser.urlencoded({ extended: false }));
    this.app.use(cookieParser());
  }

  private initializeRoutes() {
    this.app.use('/api/v1', this.router.router);
<<<<<<< HEAD
=======
  }

  private initializeJobs() {
    this.jobs.push(new RecordingAutoDeleteJob());
>>>>>>> 0384db8f
  }

  public listen() {
    this.app.listen(this.port, () => {
      console.log(`App listening on the port ${this.port}`);
    });
  }

  public shutdownJobs() {
    this.jobs.forEach((job) => {
      job.shutdown();
    });
  }
}

export default App;<|MERGE_RESOLUTION|>--- conflicted
+++ resolved
@@ -2,21 +2,15 @@
 import cookieParser from 'cookie-parser';
 import express from 'express';
 import expressWs from 'express-ws';
-<<<<<<< HEAD
-=======
 import { Job } from './jobs/job';
 import { RecordingAutoDeleteJob } from './jobs/recording_delete.job';
->>>>>>> 0384db8f
 import AppRouter from './router';
 
 class App {
   public app: expressWs.Application;
   public port: number;
   public router: AppRouter = new AppRouter();
-<<<<<<< HEAD
-=======
   public jobs: Job[] = [];
->>>>>>> 0384db8f
 
   constructor(port: number) {
     const _expressWs = expressWs(express());
@@ -57,13 +51,10 @@
 
   private initializeRoutes() {
     this.app.use('/api/v1', this.router.router);
-<<<<<<< HEAD
-=======
   }
 
   private initializeJobs() {
     this.jobs.push(new RecordingAutoDeleteJob());
->>>>>>> 0384db8f
   }
 
   public listen() {

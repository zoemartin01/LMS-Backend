--- conflicted
+++ resolved
@@ -26,11 +26,7 @@
     ws_port: process.env.LIVECAM_WS_PORT || 9999,
     ws_path: process.env.LIVECAM_WS_PATH || '',
     ws_protocol: process.env.LIVECAM_WS_PROTOCOL || 'ws',
-<<<<<<< HEAD
-    apiPath: process.env.LIVECAM_PATH || '/api',
-=======
     apiPath: process.env.LIVECAM_PATH || '/api/livecam/v1',
->>>>>>> 0384db8f
     endpoints: {
       list: '/recordings',
       download: '/recordings/:id',

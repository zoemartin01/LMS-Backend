--- conflicted
+++ resolved
@@ -39,14 +39,7 @@
    */
   public static async updateGlobalSettings(req: Request, res: Response) {
     const repository = getRepository(GlobalSetting);
-
-<<<<<<< HEAD
     const globalSettings: GlobalSetting[] | undefined = req.body;
-=======
-    const globalSetting: GlobalSetting | undefined = await repository.findOne({
-      where: { key: req.params.key },
-    });
->>>>>>> bf24a4f5
 
     if (globalSettings === undefined) {
       res.status(404).json({
@@ -55,7 +48,6 @@
       return;
     }
 
-<<<<<<< HEAD
     for (const globalSetting in globalSettings) {
       if (globalSettings[globalSetting].value === undefined) {
         res.status(404).json({
@@ -75,28 +67,14 @@
       const value = globalSettings[globalSetting].value;
       const key = globalSettings[globalSetting].key;
 
-      await globalSettingsRepository.update({ key }, { value }).catch((err) => {
+      try {
+        await repository.update({ key }, repository.create({ key, value }));
+      } catch (err) {
         res.status(400).json(err);
         return;
-      });
-    }
-    res.json(await globalSettingsRepository.find());
-=======
-    try {
-      await repository.update(
-        { key: globalSetting.key },
-        repository.create(<DeepPartial<GlobalSetting>>{
-          ...globalSetting,
-          ...req.body,
-        })
-      );
-    } catch (err) {
-      res.status(400).json(err);
-      return;
-    }
-
-    res.json(await repository.findOne(globalSetting.key));
->>>>>>> bf24a4f5
+      }
+    }
+    res.json(await repository.find());
   }
 
   /**
@@ -268,18 +246,11 @@
   ) {
     const repository = getRepository(RetailerDomain);
 
-<<<<<<< HEAD
-    const retailerDomain: RetailerDomain | undefined =
-      await retailerDomainRepository.findOne({
-        where: { id: req.params.domainId },
-      });
-=======
     const retailerDomain: RetailerDomain | undefined = await repository.findOne(
       {
-        where: { id: req.params.id },
+        where: { id: req.params.domainId },
       }
     );
->>>>>>> bf24a4f5
 
     if (retailerDomain === undefined) {
       res.status(404).json({
@@ -287,15 +258,6 @@
       });
       return;
     }
-<<<<<<< HEAD
-    retailerDomainRepository
-      .update({ id: req.params.domainId }, req.body)
-      .catch((err) => {
-        res.status(400).json(err);
-        return;
-      });
-=======
->>>>>>> bf24a4f5
 
     try {
       repository.update(

--- conflicted
+++ resolved
@@ -6,11 +6,8 @@
 import { User } from '../models/user.entity';
 import { UserRole } from '../types/enums/user-role';
 import { MessagingController } from './messaging.controller';
-<<<<<<< HEAD
-=======
 import bcrypt from 'bcrypt';
 import environment from '../environment';
->>>>>>> ca482cff
 
 /**
  * Controller for Admin Management
@@ -294,11 +291,7 @@
   /**
    * Changes one domain of whitelist retailer
    *
-<<<<<<< HEAD
-   * @route {PATCH} /global-settings/whitelist-retailers/:id/domains/:domainId
-=======
    * @route {PATCH} /application-settings/whitelist-retailers/:id/domains/:domainId
->>>>>>> ca482cff
    * @routeParam {string} id - a retailer id
    * @routeParam {string} domainId - a domain id
    * @bodyParam {string} domain - the new value of the domain of the retailer
@@ -357,11 +350,7 @@
   /**
    * Deletes one domain of a whitelist retailer
    *
-<<<<<<< HEAD
-   * @route {DELETE} /global-settings/whitelist-retailers/:id/domains/:domainId
-=======
    * @route {DELETE} /application-settings/whitelist-retailers/:id/domains/:domainId
->>>>>>> ca482cff
    * @routeParam {string} id - a retailer id
    * @routeParam {string} domainId - a domain id
    * @param {Request} req frontend request to delete one domain of a whitelist retailer
@@ -417,11 +406,7 @@
     res.json({
       isWhitelisted:
         (await domainRepository.findOne({
-<<<<<<< HEAD
-          where: { domain: req.params.domain },
-=======
           where: { domain: req.body.domain },
->>>>>>> ca482cff
         })) !== undefined,
     });
   }
@@ -557,11 +542,7 @@
         },
       });
       if (
-<<<<<<< HEAD
-        userCount === 1 &&
-=======
         adminCount <= 1 &&
->>>>>>> ca482cff
         (+req.body.role === UserRole.pending ||
           +req.body.role === UserRole.visitor)
       ) {
@@ -580,22 +561,6 @@
           'Account request accepted',
           'Your account request has been accepted. You can now login.'
         );
-<<<<<<< HEAD
-      }
-    }
-
-    try {
-      await userRepository.update(
-        { id: user.id },
-        userRepository.create(<DeepPartial<User>>{
-          ...user,
-          ...req.body,
-        })
-      );
-    } catch (err) {
-      res.status(400).json(err);
-      return;
-=======
         try {
           await userRepository.update(
             { id: user.id },
@@ -611,7 +576,6 @@
         res.json(await userRepository.findOne(user.id));
         return;
       }
->>>>>>> ca482cff
     }
 
     await MessagingController.sendMessage(

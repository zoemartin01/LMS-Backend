--- conflicted
+++ resolved
@@ -4,6 +4,7 @@
 import { Retailer } from '../models/retailer.entity';
 import { RetailerDomain } from '../models/retailer.domain.entity';
 import { User } from '../models/user.entity';
+import { MessagingController } from './messaging.controller';
 
 /**
  * Controller for Admin Management
@@ -26,55 +27,48 @@
     const globalSettings: GlobalSetting[] = await getRepository(
       GlobalSetting
     ).find();
+
     res.json(globalSettings);
   }
 
   /**
    * Updates global settings
    *
-   * @route {PATCH} /global-settings
-   * @bodyParam {GlobalSetting[]} globalSettings new values for global settings
+   * @route {PATCH} /global-settings/:key
+   * @routeParam {string} key - a global setting key
+   * @bodyParam {string [Optional]} value - a new value
+   * @bodyParam {string [Optional]} description - a new description
    * @param {Request} req frontend request to change data about global settings
    * @param {Response} res backend response with data change of one global settings
    */
   public static async updateGlobalSettings(req: Request, res: Response) {
     const repository = getRepository(GlobalSetting);
-    const globalSettings: GlobalSetting[] | undefined = req.body;
-
-    if (globalSettings === undefined) {
-      res.status(404).json({
-        message: `Global setting not found.`,
-      });
-      return;
-    }
-
-    for (const globalSetting in globalSettings) {
-      if (globalSettings[globalSetting].value === undefined) {
-        res.status(404).json({
-          message: `Global setting not found.`,
-        });
-        return;
-      }
-      if (globalSettings[globalSetting].key === undefined) {
-        res.status(404).json({
-          message: `Global setting not found.`,
-        });
-        return;
-      }
-    }
-
-    for (const globalSetting in globalSettings) {
-      const value = globalSettings[globalSetting].value;
-      const key = globalSettings[globalSetting].key;
-
-      try {
-        await repository.update({ key }, repository.create({ key, value }));
-      } catch (err) {
-        res.status(400).json(err);
-        return;
-      }
-    }
-    res.json(await repository.find());
+
+    const globalSetting: GlobalSetting | undefined = await repository.findOne({
+      where: { key: req.params.key },
+    });
+
+    if (globalSetting === undefined) {
+      res.status(404).json({
+        message: `Global setting '${req.params.key}' not found.`,
+      });
+      return;
+    }
+
+    try {
+      await repository.update(
+        { key: globalSetting.key },
+        repository.create(<DeepPartial<GlobalSetting>>{
+          ...globalSetting,
+          ...req.body,
+        })
+      );
+    } catch (err) {
+      res.status(400).json(err);
+      return;
+    }
+
+    res.json(await repository.findOne(globalSetting.key));
   }
 
   /**
@@ -88,7 +82,6 @@
   public static async getWhitelistRetailer(req: Request, res: Response) {
     const retailer = await getRepository(Retailer).findOne({
       where: { id: req.params.id },
-      relations: ['domains'],
     });
 
     if (retailer === undefined) {
@@ -109,10 +102,6 @@
    * @param {Response} res backend response with data about all whitelist retailers
    */
   public static async getWhitelistRetailers(req: Request, res: Response) {
-<<<<<<< HEAD
-    const retailers: Retailer[] = await getRepository(Retailer).find({
-      relations: ['domains'],
-=======
     const { offset, limit } = req.query;
 
     const retailers: Retailer[] = await getRepository(Retailer).find({
@@ -122,7 +111,6 @@
       },
       skip: offset ? +offset : 0,
       take: limit ? +limit : 0,
->>>>>>> 5ed6f82e
     });
 
     res.json(retailers);
@@ -145,26 +133,7 @@
         retailerRepository.create(<DeepPartial<Retailer>>req.body)
       );
 
-      const domains = req.body.domains;
-
-      if (domains !== undefined) {
-        const domainRepository = getRepository(RetailerDomain);
-
-        const domainEntities: RetailerDomain[] = domains.map((domain: string) =>
-          domainRepository.create({
-            domain,
-            retailer: retailer,
-          })
-        );
-
-        await domainRepository.save(domainEntities);
-      }
-
-      res.status(201).json(
-        await retailerRepository.findOne(retailer.id, {
-          relations: ['domains'],
-        })
-      );
+      res.status(201).json(retailer);
     } catch (err) {
       res.status(400).json(err);
       return;
@@ -204,7 +173,7 @@
       return;
     }
 
-    res.json(await repository.findOne(retailer.id, { relations: ['domains'] }));
+    res.json(await repository.findOne(retailer.id));
   }
 
   /**
@@ -237,8 +206,8 @@
   /**
    * Adds domain to whitelist retailer
    *
-   * @route {POST} /global-settings/whitelist-retailers/:id/domains
-   * @routeParam {string} id - a retailer id
+   * @route {POST} /global-settings/whitelist-retailers/:retailerId/domains
+   * @routeParam {string} retailerId - a retailer id
    * @bodyParam {string} domain - an additional domain of the retailer
    * @param {Request} req frontend request to add a new domain to the retailer
    * @param {Response} res backend response addition of a new domain to the retailer
@@ -247,26 +216,11 @@
     req: Request,
     res: Response
   ) {
-    const repository = getRepository(RetailerDomain);
-    const retailer: Retailer | undefined = await getRepository(
-      Retailer
-    ).findOne({
-      where: { id: req.params.id },
-    });
-
-    if (retailer === undefined) {
-      res.status(404).json({
-        message: 'Retailer not found.',
-      });
-      return;
-    }
-
-    try {
-      const retailerDomain = await repository.save(
-        repository.create(<DeepPartial<RetailerDomain>>{
-          ...req.body,
-          retailer,
-        })
+    const retailer = getRepository(RetailerDomain);
+
+    try {
+      const retailerDomain = await retailer.save(
+        retailer.create(<DeepPartial<RetailerDomain>>req.body)
       );
 
       res.status(201).json(retailerDomain);
@@ -294,7 +248,7 @@
 
     const retailerDomain: RetailerDomain | undefined = await repository.findOne(
       {
-        where: { id: req.params.domainId },
+        where: { id: req.params.id },
       }
     );
 
@@ -335,10 +289,12 @@
     res: Response
   ) {
     const retailerDomainRepository = getRepository(RetailerDomain);
+
     const retailerDomain: RetailerDomain | undefined =
       await retailerDomainRepository.findOne({
-        where: { id: req.params.domainId },
-      });
+        where: { id: req.params.id },
+      });
+
     if (retailerDomain === undefined) {
       res.status(404).json({
         message: 'Retailer Domain not found.',
@@ -346,7 +302,7 @@
       return;
     }
 
-    await retailerDomainRepository.delete(retailerDomain.id);
+    await retailerDomainRepository.delete(retailerDomain);
 
     res.sendStatus(204);
   }
@@ -446,18 +402,6 @@
       return;
     }
 
-    if (user.role == 3) {
-      const users: User[] = await userRepository.find({ where: { role: 3 } });
-      if (
-        users.length == 1 &&
-        (+req.params.role == 1 || +req.params.role == 2)
-      ) {
-        res.status(403).json({
-          message: 'Not allowed to degrade last admin',
-        });
-        return;
-      }
-    }
     try {
       await userRepository.update(
         { id: user.id },
@@ -496,35 +440,14 @@
       return;
     }
 
-    if (user.role == 3) {
-      const users: User[] = await userRepository.find({ where: { role: 3 } });
-      if (users.length == 1) {
-        res.status(403).json({
-          message: 'Not allowed to delete last admin',
-        });
-        return;
-      }
-    }
-
-    /*    await MessagingController.sendMessage(
-       user,
-       'Account deletion',
-       'Your account has been deleted by an admin. Bye!'
-    );*/
-    try {
-      await userRepository.update(
-        { id: user.id },
-        userRepository.create(<DeepPartial<User>>{
-          ...user,
-          ...{ firstName: undefined, lastName: undefined, email: undefined },
-        })
-      );
-    } catch (err) {
-      res.status(400).json(err);
-      return;
-    }
-    await userRepository.softDelete(user.id);
+    await userRepository.delete(user.id);
 
     res.sendStatus(204);
+
+    await MessagingController.sendMessage(
+      user,
+      'Account deletion',
+      'Your account has been deleted by an admin. Bye!'
+    );
   }
 }
import { Request, Response } from 'express';
import { DeepPartial, getRepository, MoreThan } from 'typeorm';
import { Recording } from '../models/recording.entity';
import environment from '../environment';
import { promisify } from 'util';
import { pipeline } from 'stream';
import axios, { AxiosResponse } from 'axios';
import { AuthController } from './auth.controller';
import { WebSocket } from 'ws';
import { GlobalSetting } from '../models/global_settings.entity';

/**
 * Controller for the LiveCam System
 *
 * @see LivecamService
 * @see Recording
 */
export class LivecamController {
  /**
   * Returns the data for all finished recordings
   *
   * @route {GET} /livecam/recordings
   * @param {Request} req frontend request to get data of all finished recordings
   * @param {Response} res backend response with data of all finished recordings
   */
  public static async getFinishedRecordings(req: Request, res: Response) {
    const { offset, limit } = req.query;
    const repository = getRepository(Recording);

    const total = await repository.count({ where: { size: MoreThan(0) } });

    await repository
      .find({
        where: { size: MoreThan(0) },
        relations: ['user'],
        order: {
          start: 'ASC',
        },
        skip: offset ? +offset : 0,
        take: limit ? +limit : 0,
      })
      .then((recordings) => {
        res.status(200).json({ total, data: recordings });
      });
  }

  /**
   * Returns the data for all scheduled recordings
   *
   * @route {GET} /livecam/recordings/schedules
   * @param req frontend request to get data of all scheduled recordings
   * @param res backend response with data of all scheduled recordings
   */
  public static async getScheduledRecordings(req: Request, res: Response) {
    const { offset, limit } = req.query;
    const repository = getRepository(Recording);

    const total = await repository.count({
      where: { size: 0 },
      relations: ['user'],
      order: {
        start: 'ASC',
      },
    });

    repository
      .find({
        where: { size: 0 },
        relations: ['user'],
        order: {
          start: 'ASC',
        },
        skip: offset ? +offset : 0,
        take: limit ? +limit : 0,
      })
      .then((recordings) => {
        res.status(200).json({ total, data: recordings });
      });
  }

  /**
   * Returns the recording data for a specific recording
   *
   * @route {GET} /livecam/recordings/:id
   * @routeParam {string} id - The id of the recording
   * @param {Request} req frontend request to get recording data
   * @param {Response} res backend response with data of recording
   */
  public static async getRecordingById(req: Request, res: Response) {
    await getRepository(Recording)
      .findOne(req.params.id, { relations: ['user'] })
      .then((recording) => {
        if (recording === undefined) {
          res.status(404).json({ message: 'Recording not found' });
          return;
        }
        res.json(recording);
      });
  }

  /**
   * Updates a specific recording
   *
   * @route {PATCH} /livecam/recordings/:id
   * @routeParam {string} id - The id of the recording
   * @bodyParam {number [Optional]} size - The size of the recording
   * @param {Request} req frontend request to update a specific recording
   * @param {Response} res backend response
   */
  public static async updateRecording(req: Request, res: Response) {
    const repository = getRepository(Recording);
    const recording = await repository.findOne(req.params.id);

    if (recording === undefined) {
      res.status(404).json({ message: 'Recording not found' });
      return;
    }

    try {
      await repository.update(
        { id: recording.id },
        repository.create(<DeepPartial<Recording>>{ ...recording, ...req.body })
      );
    } catch (err) {
      res.status(400).json(err);
      return;
    }

    res.json(await repository.findOne(recording.id));
  }

  /**
   * Schedules a new recording
   *
   * @route {POST} /livecam/recordings/schedules
   * @bodyParam {User} user - The user scheduling the recording
   * @bodyParam {Date} start - The start of the recording
   * @bodyParam {Date} end - The end of the recording
   * @bodyParam {VideoResolution} resolution - The resolution of the recording
   * @bodyParam {number} bitrate - The bitrate of the recording
   * @param {Request} req frontend request to schedule recording
   * @param {Response} res backend response
   */
  public static async scheduleRecording(req: Request, res: Response) {
    const user = await AuthController.getCurrentUser(req, ['recordings']);

    if (user === null) {
      res.status(401).json({ message: 'Not logged in' });
      return;
    }

    const limit = await getRepository(GlobalSetting).findOne({
      where: { key: 'user.max_recordings' },
    });

    if (limit !== undefined && user.recordings.length >= +limit.value) {
      res.status(400).json({ message: 'Max recording limit reached' });
      return;
    }

    const repository = getRepository(Recording);
    let recording: Recording;
    try {
      recording = await repository.save(
        repository.create(<DeepPartial<Recording>>{ ...req.body, user })
      );
    } catch (err) {
      res.status(400).json(err);
      return;
    }

    try {
      const response = await axios.post(
        `http://${environment.livecam_server.host}:${environment.livecam_server.port}` +
          `${environment.livecam_server.apiPath}` +
          `${environment.livecam_server.endpoints.schedule}`,
        { ...recording }
      );

      res.status(response.status).json(recording);
    } catch (error) {
      await repository.remove(recording);
      res.sendStatus(503);
    }
  }

  /**
   * Streams the file for a given recording
   *
   * @route {GET} /livecam/recordings/:id/download
   * @routeParam {string} id - The id of the recording
   * @param {Request} req frontend request to get the stream of a recording
   * @param {Response} res backend response with stream
   */
  public static async streamRecording(req: Request, res: Response) {
    let response: AxiosResponse;
    try {
      response = await axios.get(
        `http://${environment.livecam_server.host}:${environment.livecam_server.port}` +
          `${environment.livecam_server.apiPath}` +
          `${environment.livecam_server.endpoints.download}`.replace(
            ':id',
            req.params.id
          ),
        { responseType: 'stream' }
      );
    } catch (error) {
      res.sendStatus(503);
      return;
    }

    if (response.status != 200) {
      res.sendStatus(response.status);
      return;
    }

    res.attachment(`${req.params.id}.mp4`);
    const streamPipeline = promisify(pipeline);
    await streamPipeline(response.data, res);
  }

  /**
   * Deletes a given recording
   *
   * @route {DELETE} /livecam/recordings/:id
   * @routeParam {string} id - The id of the recording
   * @param {Request} req frontend request to delete recording
   * @param {Response} res backend response
   */
  public static async deleteRecording(req: Request, res: Response) {
    const repository = getRepository(Recording);

    const recording = await repository.findOne(req.params.id);

    if (recording === undefined) {
      res.status(404).json({ message: 'Recording not found' });
      return;
    }

    try {
      await axios.delete(
        `http://${environment.livecam_server.host}:${environment.livecam_server.port}` +
          `${environment.livecam_server.apiPath}` +
          `${environment.livecam_server.endpoints.delete}`.replace(
            ':id',
            req.params.id
          )
      );
    } catch (error) {
      res.status(503).json(error);
      return;
    }

    await repository.remove(recording).then(() => {
      res.sendStatus(204);
    });
  }

  static wss: WebSocket[] = [];
  static ws: WebSocket | undefined;

  /**
   * Returns the live camera feed
   *
   * @route {WebSocket} /livecam/stream
   * @param {Request} req frontend request to get the live camera feed
   * @param {WebSocket} ws the websocket connection
   */
  public static async getLiveCameraFeed(ws: WebSocket, req: Request) {
    if (LivecamController.ws === undefined) {
      await LivecamController.initBackendConnection();
    }

<<<<<<< HEAD
=======
    LivecamController.wss.push(ws);

>>>>>>> ca482cff
    ws.on('close', () => {
      const array = LivecamController.wss;

      const index = array.indexOf(ws, 0);
      if (index > -1) {
        array.splice(index, 1);
      }
    });
  }

  private static async initBackendConnection() {
    LivecamController.ws = new WebSocket(
      `${environment.livecam_server.ws_protocol}://${environment.livecam_server.host}:${environment.livecam_server.ws_port}${environment.livecam_server.ws_path}`
    );

    LivecamController.ws.onmessage = async (event) => {
      LivecamController.wss.forEach(function each(client) {
        client.send(event.data);
      });
    };

    LivecamController.ws.onclose = () => {
      LivecamController.ws = undefined;
    };

    LivecamController.ws.onerror = async (error) => {
      console.error('Error connecting to livecam websocket');
      await new Promise((resolve) => {
        setTimeout(resolve, 10000);
      });

      this.initBackendConnection();
    };
  }
}<|MERGE_RESOLUTION|>--- conflicted
+++ resolved
@@ -271,11 +271,8 @@
       await LivecamController.initBackendConnection();
     }
 
-<<<<<<< HEAD
-=======
     LivecamController.wss.push(ws);
 
->>>>>>> ca482cff
     ws.on('close', () => {
       const array = LivecamController.wss;
 

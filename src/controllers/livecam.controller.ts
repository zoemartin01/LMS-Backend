--- conflicted
+++ resolved
@@ -1,10 +1,11 @@
 import { Request, Response } from 'express';
-import { getRepository, LessThan, MoreThan } from 'typeorm';
+import { DeepPartial, getRepository, LessThan, MoreThan } from 'typeorm';
 import { Recording } from '../models/recording.entity';
 import environment from '../environment';
 import { promisify } from 'util';
 import { pipeline } from 'stream';
 import axios from 'axios';
+import { VideoResolution } from '../types/enums/video-resolution';
 
 /**
  * Controller for the LiveCam System
@@ -90,14 +91,22 @@
    * @param {Response} res backend response
    */
   public static async scheduleRecording(req: Request, res: Response) {
-<<<<<<< HEAD
-    const recording = await getRepository(Recording).save(req.body);
+    const repository = getRepository(Recording);
+    let recording: Recording;
+    try {
+      recording = await repository.save(
+        repository.create(<DeepPartial<Recording>>req.body)
+      );
+    } catch (err) {
+      res.status(400).json(err);
+      return;
+    }
+
     const response = await axios.post(
       `http://${environment.livecam_server.host}:${environment.livecam_server.port}
       ${environment.livecam_server.apiPath}
       ${environment.livecam_server.endpoints.schedule}`,
       {
-        // TODO: only pass recording
         id: recording.id,
         start: recording.start.getTime(),
         end: recording.end.getTime(),
@@ -106,31 +115,6 @@
       }
     );
     res.status(response.status).json(recording);
-=======
-    const repository = getRepository(Recording);
-    const recording = await repository
-      .save(repository.create(req.body))
-      .catch((err) => {
-        res.status(400).json(err);
-        return;
-      });
-
-    res.status(200).json(recording);
-
-    // const response = await axios.post(
-    //   `http://${environment.livecam_server.host}:${environment.livecam_server.port}
-    //   ${environment.livecam_server.apiPath}
-    //   ${environment.livecam_server.endpoints.schedule}`,
-    //   {
-    //     id: recording.id,
-    //     start: recording.start.getTime(),
-    //     end: recording.end.getTime(),
-    //     bitrate: req.body.bitrate,
-    //     resolution: VideoResolution.V1080,
-    //   }
-    // );
-    // res.status(response.status).json(recording);
->>>>>>> 680e0e72
   }
 
   /**

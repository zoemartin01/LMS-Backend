--- conflicted
+++ resolved
@@ -19,16 +19,11 @@
    */
   public static async getAllInventoryItems(req: Request, res: Response) {
     const { offset, limit } = req.query;
-<<<<<<< HEAD
-
-    getRepository(InventoryItem)
-=======
     const repository = getRepository(InventoryItem);
 
     const total = await repository.count();
 
     repository
->>>>>>> 0384db8f
       .find({
         order: {
           name: 'ASC',

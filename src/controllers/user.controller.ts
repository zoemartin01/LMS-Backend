--- conflicted
+++ resolved
@@ -8,47 +8,36 @@
  */
 export class UserController {
   /**
-   * Gets data of a specific user
+   * Gets personal user data
    *
-<<<<<<< HEAD
    * @route {GET} /user
-   * @param {Request} req frontend request to get data of one inventory item
-   * @param {Response} res backend response with data of one inventory item
+   * @param {Request} req frontend request to get personal user data
+   * @param {Response} res backend response with personal user data
    */
   public static async getUser(req: Request, res: Response) {
   }
-=======
-   * @route {GET} /users/:id
-   * @routeParam {string} id - a user id
-   * @param {Request} req frontend request to get data about one specific user
-   * @param {Response} res backend response with data about one specific user
-   */
-  public static async getUserData(req: Request, res: Response) {}
 
   /**
-   * Changes data of a specific user
+   * Changes personal user data
    *
-   * @route {PATCH} /users/:id
-   * @routeParam {string} id - a user id
-   * @bodyParam {string [Optional]} email - a new email address
-   * @bodyParam {string [Optional]} password - a new password
-   * @bodyParam {UserRole [Optional]} userRole - a new user role
-   * @bodyParam {NotificationChannel [Optional]} notificationChannel - a new setting for the notification
-   * @bodyParam {boolean [Optional]} emailVerification - a new email verification status
-   * @param {Request} req frontend request to change data about one user
-   * @param {Response} res backend response with data change of one user
+   * @route {PATCH} /user
+   * @bodyParam {string [Optional]} password - user's new password
+   * @bodyParam {string [Optional]} notificationChannel - user's new notification channel
+   * @param {Request} req frontend request to change personal user data
+   * @param {Response} res backend response
    */
-  public static async editUserData(req: Request, res: Response) {}
+  public static async updateUser(req: Request, res: Response) {
+  }
 
   /**
-   * Deletes a given user
+   * Deletes own user
    *
-   * @route {DELETE} /users/:id
-   * @param {Request} req frontend request to delete one user
+   * @route {DELETE} /user
+   * @param {Request} req frontend request to delete own user
    * @param {Response} res backend response deletion
    */
-  public static async deleteUser(req: Request, res: Response) {}
->>>>>>> 4a52626b
+  public static async deleteUser(req: Request, res: Response) {
+  }
 
   /**
    * Signs in user with his personal information
@@ -80,20 +69,4 @@
   public static async verifyEmail(req: Request, res: Response) {
     const { userId, token } = req.body;
   }
-<<<<<<< HEAD
-
-  /**
-   * Updates user's data
-   *
-   * @route {PATCH} /user
-   * @bodyParam {string [Optional]} password - user's new password
-   * @bodyParam {string [Optional]} notificationChannel - user's new notification channel
-   * @param {Request} req frontend request to get data of one inventory item
-   * @param {Response} res backend response with data of one inventory item
-   */
-  public static async updateUser(req: Request, res: Response) {
-    const data = req.body;
-  }
-=======
->>>>>>> 4a52626b
 }
import { Request, Response } from 'express';
import { getRepository } from 'typeorm';
import nodemailer from 'nodemailer';
import { AuthController } from './auth.controller';
import { Message } from '../models/message.entity';
import { User } from '../models/user.entity';
import { UserRole } from '../types/enums/user-role';
import { NotificationChannel } from '../types/enums/notification-channel';
import environment from '../environment';
import { WebSocket } from 'ws';

/**
 * Controller for messaging
 *
 * @see MessagingService
 * @see Message
 */
export class MessagingController {
  /**
   * Returns all messages for current user
   *
   * @route {GET} /user/messages
   * @param {Request} req frontend request to get data of one inventory item
   * @param {Response} res backend response with data of one inventory item
   */
  public static async getMessages(req: Request, res: Response): Promise<void> {
    const { offset, limit } = req.query;
    const messageRepository = getRepository(Message);

    const user = await AuthController.getCurrentUser(req);

    const total = await messageRepository.count({ where: { recipient: user } });

    const messages = await messageRepository.find({
      where: { recipient: user },
      order: {
        createdAt: 'DESC',
      },
      skip: offset ? +offset : 0,
      take: limit ? +limit : 0,
    });

    res.json({ total, data: messages });
  }

  /**
   * Returns the amounts of unread messages for current user
   *
   * @route {GET} /user/messages/unread-amounts
   * @param {Request} req frontend request to get data of one inventory item
   * @param {Response} res backend response with data of one inventory item
   */
  private static async getUnreadMessagesAmounts(user: User): Promise<{
    sum: number;
    appointments: number;
    orders: number;
    users: number;
  }> {
    const messageRepository = getRepository(Message);

    const unreadMessagesSum = await messageRepository
      .createQueryBuilder('message')
      .select('COUNT(*)', 'sum')
      .where('message.readStatus = :b', { b: false })
      .andWhere('message.recipient = :user', { user: user.id })
      .getRawOne();

    const unreadMessages = await messageRepository
      .createQueryBuilder('message')
      .select('message.correspondingUrl')
      .addSelect('COUNT(*)', 'sum')
      .where('message.readStatus = :b', { b: false })
      .andWhere('message.recipient = :user', { user: user.id })
      .groupBy('message.correspondingUrl')
      .getRawMany();

    //@todo categorize unreadMessages

    return {
      sum: +unreadMessagesSum.sum,
      appointments: 0,
      orders: 0,
      users: 0,
    };
  }

  /**
   * { userId: WebSocket }
   */
  static messageSockets: { [key: string]: WebSocket[] } = {};

  public static async registerUnreadMessagesSocket(
    ws: WebSocket,
    req: Request
  ) {
    const array = MessagingController.messageSockets[req.body.user.id];
    if (array === undefined) {
      MessagingController.messageSockets[req.body.user.id] = [];
    }
    MessagingController.messageSockets[req.body.user.id].push(ws);

    ws.send(
      JSON.stringify(
        await MessagingController.getUnreadMessagesAmounts(req.body.user)
      )
    );

    ws.onclose = () => {
      const array = MessagingController.messageSockets[req.body.user.id];

      const index = array.indexOf(ws, 0);
      if (index > -1) {
        array.splice(index, 1);
      }
    };
  }

  /**
   * Deletes a message from database
   *
   * @route {DELETE} /messages/:id
   * @routeParam {string} id - id of the message
   * @param {Request} req frontend request to get data of one inventory item
   * @param {Response} res backend response with data of one inventory item
   */
  public static async deleteMessage(
    req: Request,
    res: Response
  ): Promise<void> {
    const messageRepository = getRepository(Message);

    const message: Message | undefined = await messageRepository.findOne({
      where: { id: req.params.id },
    });

    if (message === undefined) {
      res.status(404).json({
        message: 'Message not found.',
      });
      return;
    }

    await messageRepository.delete(message.id);

    res.sendStatus(204);

    const ws = MessagingController.messageSockets[message.recipient.id];

<<<<<<< HEAD
    ws.forEach(async (ws) => {
      ws.send(
        JSON.stringify(
          await MessagingController.getUnreadMessagesAmounts(message.recipient)
        )
      );
    });
=======
    if (ws !== undefined) {
      ws.forEach(async (ws) => {
        ws.send(
          JSON.stringify(
            await MessagingController.getUnreadMessagesAmounts(
              message.recipient
            )
          )
        );
      });
    }
>>>>>>> 36bd5a51
  }

  /**
   * Updates a message's data
   *
   * @route {PATCH} /messages/:id
   * @routeParam {string} id - id of the message
   * @bodyParam {boolean [Optional]} readStatus - message is read
   * @param {Request} req frontend request to get data of one inventory item
   * @param {Response} res backend response with data of one inventory item
   */
  public static async updateMessage(
    req: Request,
    res: Response
  ): Promise<void> {
    const messageRepository = getRepository(Message);

    if (req.body === {}) {
      res.sendStatus(204);
      return;
    }

    if (req.body.readStatus !== true && req.body.readStatus !== false) {
      res.status(400).json({
        message: 'Malformed request.',
      });
      return;
    }

    const message: Message | undefined = await messageRepository.findOne(
      req.params.id
    );

    if (message === undefined) {
      res.status(404).json({
        message: 'Message not found.',
      });
      return;
    }

    await messageRepository.update({ id: message.id }, req.body);

    res.json(message);

    const ws = MessagingController.messageSockets[message.recipient.id];

<<<<<<< HEAD
    ws.forEach(async (ws) => {
      ws.send(
        JSON.stringify(
          await MessagingController.getUnreadMessagesAmounts(message.recipient)
        )
      );
    });
=======
    if (ws !== undefined) {
      ws.forEach(async (ws) => {
        ws.send(
          JSON.stringify(
            await MessagingController.getUnreadMessagesAmounts(
              message.recipient
            )
          )
        );
      });
    }
>>>>>>> 36bd5a51
  }

  /**
   * Sends a message to a user
   *
   * @param {User} recipient - recipient of the message
   * @param {string} title - message title
   * @param {string} content - message content
   * @param {string|null} linkText - message link text (optional)
   * @param {string|null} linkUrl - message link url (optional)
   */
  public static async sendMessage(
    recipient: User,
    title: string,
    content: string,
    linkText: string | null = null,
    linkUrl: string | null = null
  ): Promise<void> {
    if (
      NotificationChannel.emailAndMessageBox ||
      NotificationChannel.messageBoxOnly
    ) {
      MessagingController.sendMessageViaMessageBox(
        recipient,
        title,
        content,
        linkText,
        linkUrl
      );
    }

    if (
      NotificationChannel.emailAndMessageBox ||
      NotificationChannel.emailOnly
    ) {
      MessagingController.sendMessageViaEmail(
        recipient,
        title,
        content,
        linkText,
        linkUrl
      );
<<<<<<< HEAD
=======
    }

    const ws = MessagingController.messageSockets[recipient.id];

    if (ws !== undefined) {
      ws.forEach(async (ws) => {
        ws.send(
          JSON.stringify(
            await MessagingController.getUnreadMessagesAmounts(recipient)
          )
        );
      });
>>>>>>> 36bd5a51
    }

    const ws = MessagingController.messageSockets[recipient.id];

    ws.forEach(async (ws) => {
      ws.send(
        JSON.stringify(
          await MessagingController.getUnreadMessagesAmounts(recipient)
        )
      );
    });
  }

  /**
   * Sends a message to a user using message box
   *
   * @param {User} recipient - recipient of the message
   * @param {string} title - message title
   * @param {string} content - message content
   * @param {string|null} linkText - message link text (optional)
   * @param {string|null} linkUrl - message link url (optional)
   */
  public static async sendMessageViaMessageBox(
    recipient: User,
    title: string,
    content: string,
    linkText: string | null = null,
    linkUrl: string | null = null
  ): Promise<void> {
    const messageRepository = getRepository(Message);

    const message =
      linkText === null || linkUrl === null
        ? messageRepository.create({
            recipient,
            title,
            content,
          })
        : messageRepository.create({
            recipient,
            title,
            content,
            correspondingUrlText: linkText,
            correspondingUrl: linkUrl,
          });

    await messageRepository.save(message);
  }

  /**
   * Sends a message to a user using email
   *
   * @param {User} recipient - recipient of the message
   * @param {string} title - message title
   * @param {string} content - message content
   * @param {string|null} linkText - message link text (optional)
   * @param {string|null} linkUrl - message link url (optional)
   */
  public static async sendMessageViaEmail(
    recipient: User,
    title: string,
    content: string,
    linkText: string | null = null,
    linkUrl: string | null = null
  ): Promise<void> {
    const message =
      linkText === null || linkUrl === null
        ? {
            from: `"TECO HWLab System" <${environment.smtpSender}>`,
            to: recipient.email,
            subject: title,
            text: `${content}`,
          }
        : {
            from: `"TECO HWLab System" <${environment.smtpSender}>`,
            to: recipient.email,
            subject: title,
            text: `${content}\n${linkText}: ${environment.frontendUrl}${linkUrl}`,
            html: `<p>${content}</p><br><a href="${environment.frontendUrl}${linkUrl}">${linkText}</a>`,
          };

    try {
      const transporter = nodemailer.createTransport(environment.smtpConfig);
      await transporter.sendMail(message);
    } catch (e) {
      console.log(e);
    }
  }

  /**
   * Sends a message to all admins
   *
   * @param {string} title - message title
   * @param {string} content - message content
   * @param {string|null} linkText - message link text (optional)
   * @param {string|null} linkUrl - message link url (optional)
   */
  public static async sendMessageToAllAdmins(
    title: string,
    content: string,
    linkText: string | null = null,
    linkUrl: string | null = null
  ): Promise<void> {
    const userRepository = getRepository(User);

    const admins: User[] = await userRepository.find({
      where: { role: UserRole.admin },
    });

    for (const recipient of admins) {
      await MessagingController.sendMessage(
        recipient,
        title,
        content,
        linkText,
        linkUrl
      );
    }
  }
}<|MERGE_RESOLUTION|>--- conflicted
+++ resolved
@@ -146,15 +146,6 @@
 
     const ws = MessagingController.messageSockets[message.recipient.id];
 
-<<<<<<< HEAD
-    ws.forEach(async (ws) => {
-      ws.send(
-        JSON.stringify(
-          await MessagingController.getUnreadMessagesAmounts(message.recipient)
-        )
-      );
-    });
-=======
     if (ws !== undefined) {
       ws.forEach(async (ws) => {
         ws.send(
@@ -166,7 +157,6 @@
         );
       });
     }
->>>>>>> 36bd5a51
   }
 
   /**
@@ -213,15 +203,6 @@
 
     const ws = MessagingController.messageSockets[message.recipient.id];
 
-<<<<<<< HEAD
-    ws.forEach(async (ws) => {
-      ws.send(
-        JSON.stringify(
-          await MessagingController.getUnreadMessagesAmounts(message.recipient)
-        )
-      );
-    });
-=======
     if (ws !== undefined) {
       ws.forEach(async (ws) => {
         ws.send(
@@ -233,7 +214,6 @@
         );
       });
     }
->>>>>>> 36bd5a51
   }
 
   /**
@@ -276,8 +256,6 @@
         linkText,
         linkUrl
       );
-<<<<<<< HEAD
-=======
     }
 
     const ws = MessagingController.messageSockets[recipient.id];
@@ -290,18 +268,7 @@
           )
         );
       });
->>>>>>> 36bd5a51
-    }
-
-    const ws = MessagingController.messageSockets[recipient.id];
-
-    ws.forEach(async (ws) => {
-      ws.send(
-        JSON.stringify(
-          await MessagingController.getUnreadMessagesAmounts(recipient)
-        )
-      );
-    });
+    }
   }
 
   /**

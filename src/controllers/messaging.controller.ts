--- conflicted
+++ resolved
@@ -24,10 +24,6 @@
    */
   public static async getMessages(req: Request, res: Response): Promise<void> {
     const { offset, limit } = req.query;
-<<<<<<< HEAD
-
-=======
->>>>>>> 0384db8f
     const messageRepository = getRepository(Message);
 
     const user = await AuthController.getCurrentUser(req);
@@ -35,11 +31,7 @@
     const total = await messageRepository.count({ where: { recipient: user } });
 
     const messages = await messageRepository.find({
-<<<<<<< HEAD
-      where: { recipient: AuthController.getCurrentUser(req) },
-=======
       where: { recipient: user },
->>>>>>> 0384db8f
       order: {
         createdAt: 'DESC',
       },

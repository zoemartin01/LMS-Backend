--- conflicted
+++ resolved
@@ -570,15 +570,9 @@
         user,
         confirmationStatus: room.autoAcceptBookings
           ? ConfirmationStatus.accepted
-<<<<<<< HEAD
           : ConfirmationStatus.pending,
-        start: mStart.add(1, recurrence).toDate(),
-        end: mEnd.add(1, recurrence).toDate(),
-=======
-          : confirmationStatus,
         start: mStart.add(i > 1 ? 1 : 0, recurrence).toDate(),
         end: mEnd.add(i > 1 ? 1 : 0, recurrence).toDate(),
->>>>>>> 12494165
         timeSlotRecurrence,
         seriesId,
         amount,

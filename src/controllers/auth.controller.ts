import { NextFunction, Request, Response } from 'express';
import { getRepository, MoreThan, createQueryBuilder } from 'typeorm';
import jsonwebtoken, { VerifyErrors } from 'jsonwebtoken';
// eslint-disable-next-line @typescript-eslint/no-var-requires
const ActiveDirectory = require('activedirectory');
import bcrypt from 'bcrypt';
import moment from 'moment';
import environment from '../environment';
import { User } from '../models/user.entity';
import { Token } from '../models/token.entity';
import { TokenType } from '../types/enums/token-type';
import { UserRole } from '../types/enums/user-role';

/**
 * Controller for Authentication
 *
 * @see AuthService
 * @see User
 * @see Token
 */
export class AuthController {
  /**
   * Logs in user with specified credentials
   *
   * @route {POST} /token
   * @bodyParam {string} email - user's email address
   * @bodyParam {string} password - user's password
   * @bodyParam {boolean} isActiveDirectory - if user should be logged in with active directory
   * @param {Request} req frontend request to login user with their credentials
   * @param {Response} res backend response with authentication and refresh token
   */
  public static async login(req: Request, res: Response): Promise<void> {
    const { email, password, isActiveDirectory } = req.body;

    isActiveDirectory
      ? await AuthController.loginWithActiveDirectory(email, password, res)
      : await AuthController.loginWithCredentials(email, password, res);
  }

  /**
   * Logs in user with active directory
   *
   * @param {string} email user's email address
   * @param {string} password user's password
   * @param {Response} res backend response with authentication and refresh token
   * @private
   */
  private static async loginWithActiveDirectory(
    email: string,
    password: string,
    res: Response
  ): Promise<void> {
<<<<<<< HEAD
    //@todo Adrian: test AD authentication
    try {
      const ad = activedirectory.ActiveDirectory(
        environment.activeDirectoryConfig.url,
        environment.activeDirectoryConfig.baseDN,
        environment.activeDirectoryConfig.username,
        environment.activeDirectoryConfig.password
      );
=======
    const ad = new ActiveDirectory(environment.activeDirectoryConfig);
>>>>>>> 29d006cf

      ad.authenticate(email, password, async (err: object, auth: boolean) => {
        if (err) {
          res.status(500).json(err);
          return;
        }

        if (!auth) {
          await AuthController.loginCallback(undefined, res);
          return;
        }

        const userRepository = getRepository(User);
        userRepository
          .findOne({
            where: { email },
          })
          .then(async (user: User | undefined) => {
            if (user === undefined) {
              await AuthController.loginCallback(
                await AuthController.createActiveDirectoryUser(email),
                res
              );
            } else if (!user.isActiveDirectory) {
              res.status(400).json({
                message:
                  'Your account ist not linked to active directory, use regular login.',
              });
              return;
            }

            await AuthController.loginCallback(user, res);
          });
      });
    }catch (e) {
      console.log(e);
      res.sendStatus(500);
    }
  }

  /**
   * Creates a new user using active directory
   *
   * @param {string} email email of user
   * @private
   */
  private static async createActiveDirectoryUser(email: string): Promise<User> {
    const ad = new ActiveDirectory(environment.activeDirectoryConfig);
    const userRepository = getRepository(User);

    return ad.findUser(
      email,
      async (err: boolean, adUser: { givenName: string; surname: string }) => {
        return await userRepository.save(
          userRepository.create({
            email,
            firstName: adUser.givenName,
            lastName: adUser.surname,
            password: '',
            emailVerification: true,
            isActiveDirectory: true,
          })
        );
      }
    );
  }

  /**
   * Logs in user with specified credentials
   *
   * @param {string} email user's email address
   * @param {string} password user's password
   * @param {Response} res backend response with authentication and refresh token
   * @private
   */
  private static async loginWithCredentials(
    email: string,
    password: string,
    res: Response
  ): Promise<void> {
    const user: User | undefined = await getRepository(User).findOne({
      where: { email },
    });

    if (user === undefined) {
      await AuthController.loginCallback(user, res);
      return;
    }

    if (user.isActiveDirectory) {
      res.status(400).json({
        message:
          'Your account ist linked to active directory, use active directory login.',
      });
      return;
    }

    bcrypt.compare(password, user.password, (_err, result: boolean) => {
      AuthController.loginCallback(result ? user : undefined, res);
    });
  }

  /**
   * Sends response to user based on login result
   *
   * @param {User} user logged in user
   * @param {Response} res backend response with authentication and refresh token
   * @private
   */
  private static async loginCallback(
    user: User | undefined,
    res: Response
  ): Promise<void> {
    if (user === undefined) {
      res.status(400).json({
        message: 'Invalid email or password.',
      });
      return;
    }

    if (!user.emailVerification) {
      res.status(400).json({
        message: 'Your email is not verified.',
      });
      return;
    }

    if (user.role === UserRole.pending) {
      res.status(400).json({
        message: 'An admin needs to accept your account request.',
      });
      return;
    }

    const { accessToken, refreshToken } =
      await AuthController.generateLoginTokens(user);

    res
      .status(201)
      .json({ accessToken, refreshToken, role: user.role, userId: user.id });
  }

  /**
   * Generates a refresh token and an access token for the specified user
   *
   * @param {User} user a user
   * @private
   */
  private static async generateLoginTokens(
    user: User
  ): Promise<{ accessToken: string; refreshToken: string }> {
    const tokenRepository = getRepository(Token);

    //@todo Adrian reset to minutes after development phase
    const expiration = moment().add(20, 'years').unix();

    const refreshToken = jsonwebtoken.sign(
      {
        userId: user.id,
      },
      environment.refreshTokenSecret
    );

    const refreshTokenModel = await tokenRepository.save(
      tokenRepository.create({
        token: refreshToken,
        user: user,
        type: TokenType.refreshToken,
      })
    );

    const accessToken = jsonwebtoken.sign(
      {
        exp: expiration,
        userId: user.id,
      },
      environment.accessTokenSecret
    );

    await tokenRepository.save(
      tokenRepository.create({
        token: accessToken,
        user: user,
        type: TokenType.authenticationToken,
        refreshToken: refreshTokenModel,
        expiresAt: new Date(1000 * expiration),
      })
    );

    return { accessToken, refreshToken };
  }

  /**
   * Logs out current user
   *
   * @route {DELETE} /token
   * @bodyParam {string} token - user's token to delete
   * @param {Request} req frontend request to logout user
   * @param {Response} res backend response
   */
  public static async logout(req: Request, res: Response): Promise<void> {
    const token = req.headers['authorization']?.split(' ')[1];

    const tokenRepository = getRepository(Token);

    tokenRepository
      .findOne({
        where: { token, type: TokenType.authenticationToken },
      })
      .then(async (tokenObject: Token | undefined) => {
        //as request passed middleware tokenObject can't be undefined
        if (tokenObject === undefined) {
          return;
        }

        //delete linked authentication tokens
        await createQueryBuilder()
          .delete()
          .from(Token)
          .where('refreshTokenId = :id', { id: tokenObject.refreshTokenId })
          .execute();

        //delete refresh token
        await createQueryBuilder()
          .delete()
          .from(Token)
          .where('id = :id', { id: tokenObject.refreshTokenId })
          .execute();

        res.sendStatus(204);
      });
  }

  /**
   * Refreshes authentication token of current user
   *
   * @route {POST} /token/refresh
   * @bodyParam {string} refreshToken - user's refresh token
   * @param {Request} req frontend request to refresh the authentication token
   * @param {Response} res backend response with a new authentication token
   */
  public static async refreshToken(req: Request, res: Response): Promise<void> {
    const { refreshToken } = req.body;

    if (!refreshToken) {
      res.sendStatus(400);
      return;
    }

    jsonwebtoken.verify(
      refreshToken,
      environment.refreshTokenSecret,
      async (err: VerifyErrors | null) => {
        if (err) {
          res.sendStatus(401);
          return;
        }

        const tokenRepository = getRepository(Token);

        tokenRepository
          .findOne({
            where: { token: refreshToken, type: TokenType.refreshToken },
          })
          .then((refreshTokenObject: Token | undefined) => {
            if (refreshTokenObject === undefined) {
              res.sendStatus(401);
              return;
            }

            const expiration = moment().add(20, 'minutes').unix();

            const accessToken = jsonwebtoken.sign(
              {
                exp: expiration,
                userId: refreshTokenObject.userId,
              },
              environment.accessTokenSecret
            );

            tokenRepository.save(
              tokenRepository.create({
                token: accessToken,
                userId: refreshTokenObject.userId,
                type: TokenType.authenticationToken,
                refreshToken: refreshTokenObject,
                expiresAt: new Date(1000 * expiration),
              })
            );

            res.json({ accessToken });
          });
      }
    );
  }

  /**
   * Checks token of current user
   *
   * @route {POST} /token/check
   * @param {Request} req frontend request to check if current user's token is valid
   * @param {Response} res backend response
   */
  public static async checkToken(req: Request, res: Response): Promise<void> {
    res.sendStatus(204);
  }

  /**
   * Middleware that checks if auth token matches a user
   *
   * @param {Request} req current http-request
   * @param {Response} res response to current http-request
   * @param {NextFunction} next next function that handles the request
   */
  public static async checkAuthenticationMiddleware(
    req: Request,
    res: Response,
    next: NextFunction
  ) {
    const authHeader = req.headers['authorization'];

    if (!authHeader) {
      res.sendStatus(401).json({
        message: 'Missing authorization header.',
      });
      return;
    }

    const token = authHeader.split(' ')[1];

    jsonwebtoken.verify(token, environment.accessTokenSecret, async (err) => {
      if (err) {
        res.status(401).json({
          message: 'Invalid token.',
        });
        return;
      }

      const tokenObject: Token | undefined = await getRepository(Token).findOne(
        {
          where: {
            token,
            type: TokenType.authenticationToken,
            expiresAt: MoreThan(new Date()),
          },
        }
      );

      if (tokenObject === undefined) {
        res.status(401).json({
          message: 'Invalid token.',
        });
        return;
      }

      next();
    });
  }

  /**
   * Returns current user
   *
   * @param {Request} req current http-request
   */
  public static async getCurrentUser(req: Request): Promise<User | null> {
    const authHeader = req.headers['authorization'];

    if (authHeader) {
      const token = authHeader.split(' ')[1];

      return getRepository(Token)
        .findOne({
          where: { token, type: TokenType.authenticationToken },
        })
        .then(
          async (tokenObject: Token | undefined) => {
            if (tokenObject === undefined) {
              return null;
            }
            return (
              (await getRepository(User).findOne(tokenObject.userId)) || null
            );
          },
          () => {
            return null;
          }
        );
    }
    return null;
  }

  /**
   * Checks if current user is admin
   *
   * @param {Request} req current http-request
   * @private
   */
  public static async checkAdmin(req: Request): Promise<boolean> {
    const user: User | null = await AuthController.getCurrentUser(req);

    return user === null || user.role === UserRole.admin;
  }

  /**
   * Middleware that checks if current user is admin
   *
   * @param {Request} req current http-request
   * @param {Response} res response to current http-request
   * @param {NextFunction} next next function that handles the request
   */
  public static async checkAdminMiddleware(
    req: Request,
    res: Response,
    next: NextFunction
  ) {
    (await AuthController.checkAdmin(req)) ? next() : res.sendStatus(403);
  }
}<|MERGE_RESOLUTION|>--- conflicted
+++ resolved
@@ -50,18 +50,8 @@
     password: string,
     res: Response
   ): Promise<void> {
-<<<<<<< HEAD
-    //@todo Adrian: test AD authentication
     try {
-      const ad = activedirectory.ActiveDirectory(
-        environment.activeDirectoryConfig.url,
-        environment.activeDirectoryConfig.baseDN,
-        environment.activeDirectoryConfig.username,
-        environment.activeDirectoryConfig.password
-      );
-=======
-    const ad = new ActiveDirectory(environment.activeDirectoryConfig);
->>>>>>> 29d006cf
+      const ad = new ActiveDirectory(environment.activeDirectoryConfig);
 
       ad.authenticate(email, password, async (err: object, auth: boolean) => {
         if (err) {

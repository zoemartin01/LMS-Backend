import { Request, Response } from 'express';
import { DeepPartial, getRepository } from 'typeorm';
import { Order } from '../models/order.entity';
import { AuthController } from './auth.controller';
import { OrderStatus } from '../types/enums/order-status';
<<<<<<< HEAD
import { MessagingController } from './messaging.controller';
=======
>>>>>>> 86eeafd0
import { User } from '../models/user.entity';
import { InventoryItem } from '../models/inventory-item.entity';
import environment from '../environment';
import { MessagingController } from './messaging.controller';

/**
 * Controller for order management
 *
 * @see OrderService
 * @see Order
 * @see OrderStatus
 * @see Retailer
 * @see RetailerDomain
 */
export class OrderController {
  /**
   * Returns the data of all orders
   *
   * @route {GET} /orders
   * @param {Request} req frontend request to get data of all orders
   * @param {Response} res backend response with data of all orders
   */
  public static async getAllOrders(req: Request, res: Response) {
    const { offset, limit } = req.query;
    const repository = getRepository(Order);

    const total = await repository.count();

    repository
      .find({
        relations: ['user', 'item'],
        order: { updatedAt: 'DESC' },
        skip: offset ? +offset : 0,
        take: limit ? +limit : 0,
      })
      .then((orders) => {
        res.json({ total, data: orders });
      });
  }

  /**
   * Returns all orders related to the current user
   *
   * @route {GET} /user/orders
   * @param {Request} req frontend request to get data of all orders for the current user
   * @param {Response} res backend response with data of all orders for the current user
   */
  public static async getOrdersForCurrentUser(req: Request, res: Response) {
    const currentUser: User | null = await AuthController.getCurrentUser(req);

    if (currentUser === null) {
      res.status(404).json({
        message: 'User not found.',
      });
    }

    const { offset, limit } = req.query;
    const repository = getRepository(Order);

    const total = await repository.count({
      where: { user: currentUser },
    });

    repository
      .find({
        where: { user: currentUser },
        relations: ['user', 'item'],
        order: {
          updatedAt: 'DESC',
        },
        skip: offset ? +offset : 0,
        take: limit ? +limit : 0,
      })
      .then((orders) => {
        res.json({ total, data: orders });
      });
  }

  /**
   * Returns the order data of a specific order
   *
   * @route {GET} /orders/:id
   * @routeParam {string} id - The id of the order
   * @param {Request} req frontend request to get data of one order
   * @param {Response} res backend response with data of one order
   */
  public static async getOrder(req: Request, res: Response) {
    const orderRepository = getRepository(Order);

    const order: Order | undefined = await orderRepository.findOne({
      where: { id: req.params.id },
      relations: ['user', 'item'],
    });

    if (order === undefined) {
      res.status(404).json({
        message: 'Order not found.',
      });
      return;
    }

    if (
      !(await AuthController.checkAdmin(req)) &&
      order.user !== (await AuthController.getCurrentUser(req))
    ) {
      res.status(403);
      return;
    }

    res.json(order);
  }

  /**
   * Creates a new order
   *
   * @route {POST} /orders
   * @bodyParam {string} itemName - name of the order item
   * @bodyParam {number} quantity - quantity of the order
   * @bodyParam {string} purchaseURL - the purchase url
   * @param {Request} req frontend request to create a new order
   * @param {Response} res backend response creation of a new order
   */
  public static async createOrder(req: Request, res: Response) {
    const orderRepository = getRepository(Order);
    const inventoryRepository = getRepository(InventoryItem);
    const user = await AuthController.getCurrentUser(req);
    if (user === null) {
      return;
    }

    const inventoryItem: InventoryItem | undefined =
      await inventoryRepository.findOne({
        where: { name: req.params.itemName },
      });

    let order: Order;

    if (inventoryItem === undefined) {
      try {
        order = await orderRepository.save(
          orderRepository.create(<DeepPartial<Order>>{ ...req.body, user })
        );
      } catch (err) {
        res.status(400).json(err);
        return;
      }
    } else {
      try {
        order = await orderRepository.save(
          orderRepository.create(<DeepPartial<Order>>{
            item: inventoryItem,
            itemName: undefined,
            user: user,
            quantity: +req.params.quantity,
            url: req.params.url,
          })
        );
      } catch (err) {
        res.status(400).json(err);
        return;
      }
    }

    res.status(201).json(order);

    await MessagingController.sendMessage(
      user,
      'Order Request Confirmation',
      'Your order request has been sent.',
      'Your Orders',
      '/orders'
    );

    await MessagingController.sendMessageToAllAdmins(
      'Accept Order Request',
      'You have an open order request.',
      'Order Requests',
      '/orders/all'
    );
  }

  /**
   * Updates the data of an order
   *
   * @route {PATCH} /orders/:id
   * @routeParam {string} id - The id of the order
   * @bodyParam {Item [Optional]} item - an item associated with the order
   * @bodyParam {string [Optional]} itemName - name of the item if no appropriate item exists
   * @bodyParam {number [Optional]} quantity - quantity of the order
   * @bodyParam {string [Optional]} purchaseURL - the purchase url
   * @bodyParam {OrderStatus [Optional]} orderStatus - the status of the order
   * @param {Request} req frontend request to change data of an order
   * @param {Response} res backend response with changed data of the order
   */
  public static async updateOrder(req: Request, res: Response) {
    const repository = getRepository(Order);

    let order: Order | undefined = await repository.findOne({
      where: { id: req.params.id },
      relations: ['user', 'item'],
    });

    if (order === undefined) {
      res.status(404).json({
        message: 'Order not found.',
      });
      return;
    }

    // check if user is visitor -> less rights to change stuff
    if (!(await AuthController.checkAdmin(req))) {
      // check if user matches user of order if user is no admin
      if (
        order.user !== (await AuthController.getCurrentUser(req)) ||
        // check if order status is still pending, visitors aren't allowed to change order after that
        order.status !== OrderStatus.pending ||
        // check if no admin user tried to change order status
        'status' in req.body
      ) {
        res.status(403);
        return;
      }
    }
    // check if user tried to change affiliated user
    if ('user' in req.body) {
      res.status(403);
      return;
    }
    // check if item and itemName have been sent
    if ('item' in req.body && 'itemName' in req.body) {
      res.status(400).json({
        message: 'Item and itemName cannot both be set',
      });
      return;
    }

    //check if (admin) user tried to change the order status to pending
    if (req.body.status === OrderStatus.pending) {
      res.status(400).json({
        message: 'Order status cannot be set back to pending',
      });
      return;
    }

    try {
      await repository.update(
        { id: order.id },
        repository.create(<DeepPartial<Order>>{
          ...order,
          ...req.body,
        })
      );
    } catch (err) {
      res.status(400).json(err);
      return;
    }

    order = await repository.findOne({
      where: { id: req.params.id },
      relations: ['user', 'item'],
    });

    if (order === undefined) {
      res.status(404).json({
        message: 'Order not found.',
      });
      return;
    }

    res.status(200).json(order);

    const orderItem = await order.item;

    const itemName: string | null =
      orderItem === null ? order.itemName : orderItem.name;

    const currentUser = await AuthController.getCurrentUser(req);
    if (currentUser === null) {
      return;
    }

    if (await AuthController.checkAdmin(req)) {
      await MessagingController.sendMessage(
        order.user,
        'Updated Order',
        'Your order request of ' + itemName + ' has been updated by an admin',
        'Your Orders',
        '/orders'
      );
    } else {
      await MessagingController.sendMessage(
        currentUser,
        'Updated Order Request Confirmation',
        'Your order request of ' + itemName + ' has been updated.',
        'Your Orders',
        '/orders'
      );
    }
    await MessagingController.sendMessageToAllAdmins(
      'Updated Order Request',
      'The order request of ' +
        itemName +
        ' of user ' +
        order.user.firstName +
        order.user.lastName +
        'has been updated',
      'Updated Order',
      '/orders/all'
    );
  }

  /**
   * Deletes one order
   *
   * @route {DELETE} /orders/:id
   * @routeParam {string} id - The id of the order
   * @param {Request} req frontend request to delete one order
   * @param {Response} res backend response deletion
   */
  public static async deleteOrder(req: Request, res: Response) {
    const orderRepository = getRepository(Order);

    const order: Order | undefined = await orderRepository.findOne({
      where: { id: req.params.id },
      relations: ['user', 'item'],
    });

    if (order === undefined) {
      res.status(404).json({
        message: 'Order not found.',
      });
      return;
    }

    if (
      !(await AuthController.checkAdmin(req)) &&
      order.user !== (await AuthController.getCurrentUser(req))
    ) {
      res.status(403);
      return;
    }

    const orderItem = await order.item;

    const itemName: string | null =
      orderItem === null ? order.itemName : orderItem.name;

    await orderRepository.delete(order.id).then(() => {
      res.sendStatus(204);
    });

    const currentUser = await AuthController.getCurrentUser(req);
    if (currentUser === null) {
      return;
    }

    if (currentUser === order.user) {
      await MessagingController.sendMessage(
        currentUser,
        'Order Deletion Confirmation',
        'Your order of ' + itemName + ' was deleted successfully'
      );
    } else {
      await MessagingController.sendMessage(
        order.user,
        'Order deleted',
        'Your order of' + itemName + ' was deleted by an admin'
      );
    }
    await MessagingController.sendMessageToAllAdmins(
      'Order Deletion',
      'The order of ' +
        itemName +
        ' of user ' +
        order.user.firstName +
        order.user.lastName +
        'was deleted'
    );
  }
}<|MERGE_RESOLUTION|>--- conflicted
+++ resolved
@@ -3,13 +3,8 @@
 import { Order } from '../models/order.entity';
 import { AuthController } from './auth.controller';
 import { OrderStatus } from '../types/enums/order-status';
-<<<<<<< HEAD
-import { MessagingController } from './messaging.controller';
-=======
->>>>>>> 86eeafd0
 import { User } from '../models/user.entity';
 import { InventoryItem } from '../models/inventory-item.entity';
-import environment from '../environment';
 import { MessagingController } from './messaging.controller';
 
 /**

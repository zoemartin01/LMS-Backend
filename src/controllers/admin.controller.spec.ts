--- conflicted
+++ resolved
@@ -53,11 +53,7 @@
     app.shutdownJobs();
   });
 
-<<<<<<< HEAD
-  describe('GET /global-settings', () => {
-=======
   describe('GET /application-settings', () => {
->>>>>>> ca482cff
     const uri = `${environment.apiRoutes.base}${environment.apiRoutes.admin_settings.getGlobalSettings}`;
 
     /*    it('should fail without authentification', (done) => {
@@ -79,11 +75,7 @@
           expect(res.status).to.equal(403);
           done();
         });
-<<<<<<< HEAD
-    });
-=======
     });*/
->>>>>>> ca482cff
 
     it('should get all globalsettings', (done) => {
       chai
@@ -93,11 +85,7 @@
         .end((err, res) => {
           expect(res.status).to.equal(200);
           expect(res.body).to.be.an('array');
-<<<<<<< HEAD
-          expect(res.body.length).to.be.equal(5);
-=======
           expect(res.body.length).to.be.equal(7);
->>>>>>> ca482cff
           const keys = res.body.map((setting: GlobalSetting) => setting.key);
           expect(keys).to.have.members([
             'user.max_recordings',
@@ -105,21 +93,14 @@
             'static.homepage',
             'static.safety_instructions',
             'static.lab_rules',
-<<<<<<< HEAD
-=======
             'static.faq',
             'static.faq_admin',
->>>>>>> ca482cff
           ]);
           done();
         });
     });
 
-<<<<<<< HEAD
-    describe('PATCH /global-settings', () => {
-=======
     describe('PATCH /application-settings', () => {
->>>>>>> ca482cff
       const uri = `${environment.apiRoutes.base}${environment.apiRoutes.admin_settings.updateGlobalSettings}`;
 
       it('should fail without authentification', (done) => {
@@ -158,11 +139,7 @@
       });
     });
 
-<<<<<<< HEAD
-    describe('GET /global-settings/whitelist-retailers', () => {
-=======
     describe('GET /application-settings/whitelist-retailers', () => {
->>>>>>> ca482cff
       const uri = `${environment.apiRoutes.base}${environment.apiRoutes.admin_settings.getWhitelistRetailers}`;
 
       it('should fail without authentification', (done) => {
@@ -194,11 +171,7 @@
           .end((err, res) => {
             expect(res.status).to.equal(200);
             expect(res.body.data).to.be.an('array');
-<<<<<<< HEAD
-            expect(res.body.data.length).to.be.equal(10);
-=======
             expect(res.body.data.length).to.be.equal(0);
->>>>>>> ca482cff
             done();
           });
       });
@@ -210,19 +183,11 @@
           .set('Authorization', adminHeader);
         expect(res.status).to.equal(200);
         expect(res.body.data).to.be.an('array');
-<<<<<<< HEAD
-        expect(res.body.data.length).to.be.equal(13);
-      });
-    });
-
-    describe('GET /global-settings/whitelist-retailers', () => {
-=======
         expect(res.body.data.length).to.be.equal(3);
       });
     });
 
     describe('GET /application-settings/whitelist-retailers', () => {
->>>>>>> ca482cff
       const uri = `${environment.apiRoutes.base}${environment.apiRoutes.admin_settings.getWhitelistRetailer}`;
 
       it('should fail without authentification', (done) => {
@@ -271,11 +236,7 @@
       });
     });
 
-<<<<<<< HEAD
-    describe('POST /global-settings/whitelist-retailers', () => {
-=======
     describe('POST /application-settings/whitelist-retailers', () => {
->>>>>>> ca482cff
       const uri = `${environment.apiRoutes.base}${environment.apiRoutes.admin_settings.createWhitelistRetailer}`;
 
       it('should fail without authentification', (done) => {
@@ -315,11 +276,7 @@
       });
     });
 
-<<<<<<< HEAD
-    describe('PATCH /global-settings/whitelist-retailers/:id', () => {
-=======
     describe('PATCH /application-settings/whitelist-retailers/:id', () => {
->>>>>>> ca482cff
       const uri = `${environment.apiRoutes.base}${environment.apiRoutes.admin_settings.updateWhitelistRetailer}`;
 
       it('should fail without authentification', (done) => {
@@ -356,11 +313,7 @@
     });
   });
 
-<<<<<<< HEAD
-  describe('DELETE /global-settings/whitelist-retailers/:id', () => {
-=======
   describe('DELETE /application-settings/whitelist-retailers/:id', () => {
->>>>>>> ca482cff
     const uri = `${environment.apiRoutes.base}${environment.apiRoutes.admin_settings.deleteWhitelistRetailer}`;
 
     it('should fail without authentification', (done) => {
@@ -401,8 +354,6 @@
 
       repository.findOne({ id: retailer.id }).then((retailer) => {
         expect(retailer).to.be.not.undefined;
-<<<<<<< HEAD
-=======
       });
 
       const res = await chai
@@ -413,22 +364,11 @@
       expect(res.status).to.equal(204);
       repository.findOne({ id: retailer.id }).then((retailer) => {
         expect(retailer).to.be.undefined;
->>>>>>> ca482cff
-      });
-
-      const res = await chai
-        .request(app.app)
-        .delete(uri.replace(':id', retailer.id))
-        .set('Authorization', adminHeader);
-
-      expect(res.status).to.equal(204);
-      repository.findOne({ id: retailer.id }).then((retailer) => {
-        expect(retailer).to.be.undefined;
-      });
-    });
-  });
-
-  describe('POST /global-settings/whitelist-retailers/:id/domains', () => {
+      });
+    });
+  });
+
+  describe('POST /application-settings/whitelist-retailers/:id/domains', () => {
     const uri = `${environment.apiRoutes.base}${environment.apiRoutes.admin_settings.addDomainToWhitelistRetailer}`;
 
     it('should fail without authentification', async () => {
@@ -464,47 +404,7 @@
     });
   });
 
-<<<<<<< HEAD
-  /** describe('DELETE /global-settings/whitelist-retailers/:id/domains/:domainId', () => {
-=======
-  describe('POST /application-settings/whitelist-retailers/:id/domains', () => {
-    const uri = `${environment.apiRoutes.base}${environment.apiRoutes.admin_settings.addDomainToWhitelistRetailer}`;
-
-    it('should fail without authentification', async () => {
-      const retailer = await factory(Retailer)().create();
-      const res = await chai
-        .request(app.app)
-        .post(uri.replace(':id', retailer.id));
-      expect(res.status).to.equal(401);
-    });
-
-    it('should fail as non-admin', async () => {
-      const retailer = await factory(Retailer)().create();
-      const res = await chai
-        .request(app.app)
-        .post(uri.replace(':id', retailer.id))
-        .set('Authorization', visitorHeader);
-      expect(res.status).to.equal(403);
-    });
-
-    it('should successfully add a domain to retailer', async () => {
-      const retailer = await factory(Retailer)().create();
-      const domain = await factory(RetailerDomain)({ Retailer }).make();
-      const domainRepository = getRepository(RetailerDomain);
-      const expectedAmount = await domainRepository.count();
-
-      const res = await chai
-        .request(app.app)
-        .post(uri.replace(':id', retailer.id))
-        .set('Authorization', adminHeader)
-        .send(domain);
-      expect(res.status).to.equal(201);
-      expect(await domainRepository.count()).to.equal(expectedAmount + 1);
-    });
-  });
-
   /** describe('DELETE /application-settings/whitelist-retailers/:id/domains/:domainId', () => {
->>>>>>> ca482cff
     const uri = `${environment.apiRoutes.base}${environment.apiRoutes.rooms.deleteTimeslot}`;
 
     it('should fail without authentification', async () => {
@@ -556,11 +456,7 @@
       domainRepository.findOne({ id: domain.id }).then((domain) => {
         expect(domain).to.be.not.undefined;
       });
-<<<<<<< HEAD
-
-=======
     // relations i findone
->>>>>>> ca482cff
       const res = await chai
         .request(app.app)
         .delete(

--- conflicted
+++ resolved
@@ -10,13 +10,9 @@
 import { MessagingController } from './messaging.controller';
 import * as Sinon from 'sinon';
 import sinonChai from 'sinon-chai';
-<<<<<<< HEAD
 import { Token } from '../models/token.entity';
 import { TokenType } from '../types/enums/token-type';
 import { NotificationChannel } from '../types/enums/notification-channel';
-=======
-import bcrypt from 'bcrypt';
->>>>>>> c8b0c9f7
 
 chai.use(chaiHttp);
 chai.use(sinonChai);
@@ -93,7 +89,6 @@
     );
 
     it('should get the current user', async () => {
-<<<<<<< HEAD
       const user = Helpers.JSONify(visitor);
 
       it(
@@ -105,12 +100,6 @@
         .request(app.app)
         .get(uri)
         .set('Authorization', visitorHeader);
-=======
-      const res = await chai
-        .request(app.app)
-        .get(uri)
-        .set('Authorization', adminHeader);
->>>>>>> c8b0c9f7
 
       expect(res.status).to.equal(200);
       expect(res.body).to.deep.equal(Helpers.JSONify(admin));
@@ -197,16 +186,10 @@
         .send({ NotificationChannel: NotificationChannel.none });
 
       expect(res.status).to.equal(200);
-<<<<<<< HEAD
       expect(res.body).to.deep.equal({
-        ...user,
+        ...(await repository.findOneOrFail(admin.id)),
         NotificationChannel: NotificationChannel.none,
       });
-=======
-      expect(res.body).to.deep.equal(
-        Helpers.JSONify({ ...admin, NotificationChannel: 4 })
-      );
->>>>>>> c8b0c9f7
     });
 
     //todo zoe
@@ -223,12 +206,7 @@
     // });
 
     it('should send a message to the user updated', async () => {
-<<<<<<< HEAD
       const spy = sandbox.spy(MessagingController, 'sendMessage');
-      const user = Helpers.JSONify(await factory(User)().create());
-=======
-      const spy = Sinon.spy(MessagingController, 'sendMessage');
->>>>>>> c8b0c9f7
       const res = await chai
         .request(app.app)
         .patch(uri)
@@ -236,12 +214,9 @@
         .send({ NotificationChannel: 3 });
 
       res.should.have.status(200);
-<<<<<<< HEAD
-      expect(spy).to.have.been.calledWith(user);
-=======
-      expect(spy).to.have.been.calledWith(admin);
-      spy.restore();
->>>>>>> c8b0c9f7
+      expect(spy).to.have.been.calledWith(
+        await repository.findOneOrFail(admin.id)
+      );
     });
   });
 
@@ -276,24 +251,15 @@
     //todo check if mango strawberry
 
     it('should send a message to the email of deleted user', async () => {
-<<<<<<< HEAD
       const spy = sandbox.stub(MessagingController, 'sendMessageViaEmail');
       const user = Helpers.JSONify(await factory(User)().create());
-=======
-      const spy = Sinon.spy(MessagingController, 'sendMessageViaEmail');
->>>>>>> c8b0c9f7
       const res = await chai
         .request(app.app)
         .delete(uri)
         .set('Authorization', visitorHeader);
 
       res.should.have.status(204);
-<<<<<<< HEAD
       expect(spy).to.have.been.calledWith(user);
-=======
-      expect(spy).to.have.been.calledWith(visitor);
-      spy.restore();
->>>>>>> c8b0c9f7
     });
 
     it('should send a message to all admins if a visitor cancels their appointment', async () => {
@@ -319,7 +285,6 @@
       });
       const res = await chai
         .request(app.app)
-<<<<<<< HEAD
         .post(uri)
         .send({ userId: user.id, token: token.token });
 
@@ -329,21 +294,11 @@
           ...(await repository.findOneOrFail(user.id)),
           emailVerification: true,
         })
-=======
-        .patch(uri)
-        .send({ emailVerification: true })
-        .set('Authorization', adminHeader);
-
-      expect(res.status).to.equal(200);
-      expect(res.body).to.deep.equal(
-        Helpers.JSONify({ ...admin, emailVerification: true })
->>>>>>> c8b0c9f7
       );
     });
     //todo don't know if workes right
 
     it('should send a message to all admins if there is a new verified user', async () => {
-<<<<<<< HEAD
       const spy = sandbox.spy(MessagingController, 'sendMessageToAllAdmins');
       const user = await factory(User)().create();
       const token = await getRepository(Token).save({
@@ -351,21 +306,13 @@
         type: TokenType.emailVerificationToken,
         token: 'testToken',
       });
-=======
-      const spy = Sinon.spy(MessagingController, 'sendMessageToAllAdmins');
->>>>>>> c8b0c9f7
       const res = await chai
         .request(app.app)
         .post(uri)
         .send({ userId: user.id, token: token.token });
 
       res.should.have.status(200);
-<<<<<<< HEAD
       expect(spy).to.have.been.called;
-=======
-      expect(spy).to.have.been.calledWith(admin);
-      spy.restore();
->>>>>>> c8b0c9f7
     });
   });
 });
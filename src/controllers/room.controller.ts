--- conflicted
+++ resolved
@@ -42,16 +42,8 @@
    * @route {POST} /rooms
    * @bodyParam {string} name - name of the room
    * @bodyParam {string [Optional]} description - description of the room
-<<<<<<< HEAD
    * @bodyParam {number [Optional]} maxConcurrentBooking - max number of concurrent bookings (default: 1)
    * @bodyParam {boolean [Optional]} autoAcceptBookings - if bookings are automatically accepted (default: false)
-=======
-   * @bodyParam {number [Optional]} maxConcurrentBooking - max number of concurrent bookings
-   * @bodyParam {boolean [Optional]} autoAcceptBookings - if bookings are automatically accepted
-   * // TODO: we have to look at this again. In my mind (zoe) i can't think of a UI to provide both available and unavailable timeslots
-   * @bodyParam {AvailableTimeslot[]} availableTimeSlots - The available time slots in the room.
-   * @bodyParam {UnavailableTimeslot[] [Optional]} unavailableTimeSlots - The unavailable time slots in the room.
->>>>>>> 8a913b48
    * @param {Request} req frontend request to create a new room
    * @param {Response} res backend response creation of a new room
    */
@@ -61,11 +53,7 @@
   }
 
   /**
-<<<<<<< HEAD
    * Updates a room
-=======
-   * Update one room
->>>>>>> 8a913b48
    *
    * @route {PATCH} /rooms/:id
    * @routeParam {string} id - id of the room

--- conflicted
+++ resolved
@@ -72,11 +72,6 @@
   public static async getRoomCalendar(req: Request, res: Response) {
     const date: moment.Moment = req.query.date === undefined ? moment() : moment(+req.query.date*1000);
 
-<<<<<<< HEAD
-    console.log(date);
-
-=======
->>>>>>> 34382390
     const from: string = date.day(1).format("YYYY-MM-DD");
     const to: string = date.day(1).add(7, 'days').format("YYYY-MM-DD");
 
@@ -88,12 +83,8 @@
     }
 
     const timeSlotRepository = getRepository(TimeSlot);
-<<<<<<< HEAD
-    const appointments = await timeSlotRepository.find({
-=======
     const appointmentRepository = getRepository(AppointmentTimeslot);
     const appointments = await appointmentRepository.find({
->>>>>>> 34382390
       where: [
         {
           start: Between(from, to),

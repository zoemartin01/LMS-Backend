<<<<<<< HEAD
import { Between, getRepository } from 'typeorm';
=======
import { DeepPartial, getRepository } from 'typeorm';
>>>>>>> 29d006cf
import { Room } from '../models/room.entity';
import { Request, Response } from 'express';
import { TimeSlot } from '../models/timeslot.entity';
import { TimeSlotType } from '../types/enums/timeslot-type';
import { AppointmentTimeslot } from '../models/appointment.timeslot.entity';
import { AvailableTimeslot } from '../models/available.timeslot.entity';
import { UnavailableTimeslot } from '../models/unavaliable.timeslot.entity';
import moment from "moment/moment";

/**
 * Controller for room management
 *
 * @see RoomService
 * @see Room
 * @see AvailableTimeslot
 * @see UnavailableTimeslot
 */
export class RoomController {
  /**
   * Returns all rooms
   *
   * @route {GET} /rooms
   * @param {Request} req frontend request to get data about all rooms
   * @param {Response} res backend response with data about all rooms
   */
  public static async getAllRooms(req: Request, res: Response) {
    const { offset, limit } = req.query;

    const rooms = await getRepository(Room).find({
      relations: ['appointments', 'availableTimeSlots', 'unavailableTimeSlots'],
      order: {
        name: 'ASC',
      },
      skip: offset ? +offset : 0,
      take: limit ? +limit : 0,
    });
    res.json(rooms);
  }

  /**
   * Returns one room with an id
   *
   * @route {GET} /rooms/:id
   * @routeParam {string} id - id of the room
   * @param {Request} req frontend request to get data about one room
   * @param {Response} res backend response with data about one room
   */
  public static async getRoomById(req: Request, res: Response) {
    const room = await getRepository(Room).findOne(req.params.id, {
      relations: ['appointments', 'availableTimeSlots', 'unavailableTimeSlots'],
    });

    if (room === undefined) {
      res.status(404).json({ message: 'Room not found' });
      return;
    }

    res.json(room);
  }

  /**
   * Returns timeslots as calendar for one room by its id
   *
   * @route {GET} /rooms/:id/calendar
   * @routeParam {string} id - id of the room
   * @getParam {date} date
   * @param {Request} req frontend request to get data about one room
   * @param {Response} res backend response with data about one room
   */
  public static async getRoomCalendar(req: Request, res: Response) {
    //@todo get parameter to get week
    const date: moment.Moment = moment();

    const from: string = date.day(0).format("YYYY-MM-DD");
    const to: string = date.day(0).add(7, 'days').format("YYYY-MM-DD");

    const room = await getRepository(Room).findOne(req.params.id);

    if (room === undefined) {
      res.status(404).json({message: 'Room not found'});
      return;
    }

    const timeSlotRepository = getRepository(TimeSlot);
    const appointments = await timeSlotRepository.find({
      where: [
        {
          start: Between(from, to),
          type: TimeSlotType.booked,
        },
        {
          end: Between(from, to),
          type: TimeSlotType.booked,
        },
      ],
    });
    const availableTimeSlots = await timeSlotRepository.find({
      where: [
        {
          start: Between(from, to),
          type: TimeSlotType.available,
        },
        {
          end: Between(from, to),
          type: TimeSlotType.available,
        },
      ],
    });
    const unavailableTimeSlots = await timeSlotRepository.find({
      where: [
        {
          start: Between(from, to),
          type: TimeSlotType.unavailable,
        },
        {
          end: Between(from, to),
          type: TimeSlotType.unavailable,
        },
      ],
    });

    //find out min and max timeslots in available timespans
    let minTimeslot = 23;
    let maxTimeslot = 0;
    let availableTimespan, timespan, timespanStart, timespanEnd, start, end, hour, day;
    for (availableTimespan of availableTimeSlots) {
      if (availableTimespan.start == null || availableTimespan.end == null) {
        continue;
      }

      timespanStart = +moment(availableTimespan.start).format("HH");
      if (timespanStart < minTimeslot) {
        minTimeslot = timespanStart;
      }

      timespanEnd = +moment(availableTimespan.end).format("HH");
      if (timespanEnd > maxTimeslot) {
        maxTimeslot = timespanEnd;
      }
    }

    if (minTimeslot === 23 && maxTimeslot === 0) {
      res.json({
        calendar: [],
        minTimeslot: 0,
      });
      return;
    }

    //initialise array (timeslot, days, parallel bookings)
    const calendar: object[][][] = [...Array((maxTimeslot - minTimeslot + 1))]
      .map(() => [...Array(7)]
        .map(() => Array(room.maxConcurrentBookings)));

    //set unavailable timespans due to different available timeslots
    //@todo handle case that there are multiple available timeslots per day
    for (availableTimespan of availableTimeSlots) {
      if (availableTimespan.start == null || availableTimespan.end == null) {
        continue;
      }

      start = moment(availableTimespan.start);
      timespanStart = +start.format("HH");
      if (timespanStart > minTimeslot) {
        hour = +start.format("HH");
        day = (+start.format("e") + 6) % 7;

        calendar[hour][day][0] = {
          id: null,
          room,
          start: start.subtract(timespanStart - minTimeslot, 'hours'),
          end: start,
          type: TimeSlotType.unavailable,
        };
      }

      end = moment(availableTimespan.end);
      timespanEnd = +end.format("HH");
      if (timespanEnd < maxTimeslot) {
        hour = +end.format("HH");
        day = (+end.format("e") + 6) % 7;

        calendar[hour][day][0] = {
          id: null,
          room,
          start: end,
          end: end.add(maxTimeslot - timespanEnd, 'hours'),
          type: TimeSlotType.unavailable,
        };
      }
    }

    //add all timespans to the calendar (appointments and unavailable timeslots)
    let timespans: TimeSlot[] = appointments;
    timespans = timespans.concat(unavailableTimeSlots);
    for (timespan of timespans) {
      if (timespan.start == null || timespan.end == null) {
        continue;
      }

      start = moment(timespan.start);
      hour = +start.format("HH");
      day = (+start.format("e") + 6) % 7;

      calendar[hour][day].push(timespan);
    }

    res.json({ calendar, minTimeslot });
  }

  /**
   * Creates a new room
   *
   * @route {POST} /rooms
   * @bodyParam {string} name - name of the room
   * @bodyParam {string [Optional]} description - description of the room
   * @bodyParam {number [Optional]} maxConcurrentBooking - max number of concurrent bookings (default: 1)
   * @bodyParam {boolean [Optional]} autoAcceptBookings - if bookings are automatically accepted (default: false)
   * @param {Request} req frontend request to create a new room
   * @param {Response} res backend response creation of a new room
   */
  public static async createRoom(req: Request, res: Response) {
    const repository = getRepository(Room);

    try {
      const room = await repository.save(
        repository.create(<DeepPartial<Room>>req.body)
      );

      res.status(201).json(room);
    } catch (err) {
      res.status(400).json(err);
      return;
    }
  }

  /**
   * Updates a room
   *
   * @route {PATCH} /rooms/:id
   * @routeParam {string} id - id of the room
   * @bodyParam {string [Optional]} name - name of the room
   * @bodyParam {string [Optional]} description - description of the room
   * @bodyParam {number [Optional]} maxConcurrentBooking - max number of concurrent bookings
   * @bodyParam {boolean [Optional]} autoAcceptBookings - if bookings are automatically accepted
   * @param {Request} req frontend request to change data about one room
   * @param {Response} res backend response with data change of one room
   */
  public static async updateRoom(req: Request, res: Response) {
    const repository = getRepository(Room);
    const room = await repository.findOne(req.params.id);

    if (room === undefined) {
      res.status(404).json({ message: 'Room not found' });
      return;
    }

    try {
      await repository.update(
        { id: room.id },
        repository.create(<DeepPartial<Room>>{ ...room, ...req.body })
      );
    } catch (err) {
      res.status(400).json(err);
      return;
    }

    res.json(
      await repository.findOne(room.id, {
        relations: [
          'appointments',
          'availableTimeSlots',
          'unavailableTimeSlots',
        ],
      })
    );
  }

  /**
   * Deletes one room
   *
   * @route {DELETE} /rooms/:id
   * @routeParam {string} id - id of the room
   * @param {Request} req frontend request to delete one room
   * @param {Response} res backend response deletion
   */
  public static async deleteRoom(req: Request, res: Response) {
    const repository = getRepository(Room);
    const room = await repository.findOne(req.params.id);

    if (room === undefined) {
      res.status(404).json({ message: 'Room not found' });
      return;
    }

    await repository.delete(room.id).then(() => {
      res.sendStatus(204);
    });
  }

  /**
   * Creates a new available timeslot
   *
   * @route {POST} /rooms/:roomId/timeslots
   * @routeParam {string} roomId - id of the room
   * @bodyParam {string} seriesId - The id of the series the time slot belongs to.
   * @bodyParam {Date} start - The start time of the time slot.
   * @bodyParam {Date} end - The end time of the time slot.
   * @bodyParam {Room} room - The room the time slot belongs to.
   * @bodyParam {User} user - The user associated with the time slot.
   * @bodyParam {TimeSlotType} type - The type of the time slot.
   * @param {Request} req frontend request to create a new available timeslot of a room
   * @param {Response} res backend response creation of a new available timeslot of a room
   */
  public static async createTimeslot(req: Request, res: Response) {
    if ((await getRepository(Room).findOne(req.body.roomId)) === undefined) {
      res.status(400).json({ message: 'Room not found' });
      return;
    }

    const type = req.body.type;

    if (type === undefined) {
      res.status(400).json({ message: 'No type specified' });
      return;
    }

    if (type === TimeSlotType.booked) {
      res.status(400).json({ message: 'Type appointment is illegal here' });
      return;
    }

    const { start, end, room } = req.body;

    const repository =
      type === TimeSlotType.available
        ? getRepository(AvailableTimeslot)
        : getRepository(UnavailableTimeslot);

    try {
      const timeslot = await repository.save(
        repository.create({ start, end, room })
      );

      res.status(201).json(timeslot);
    } catch (err) {
      res.status(400).json(err);
      return;
    }
  }

  /**
   * Deletes one timeslot
   *
   * @route {DELETE} /rooms/:roomId/timeslots/:timeslotId
   * @routeParam {string} roomId - id of the room
   * @routeParam {string} timeslotId - id of the timeslot
   * @param {Request} req frontend request to delete one room
   * @param {Response} res backend response deletion
   */
  public static async deleteTimeslot(req: Request, res: Response) {
    const repository = getRepository(TimeSlot);

    const timeslot = await repository.findOne(req.params.timeslotId);

    if ((await getRepository(Room).findOne(req.body.roomId)) === undefined) {
      res.status(400).json({ message: 'Room not found' });
      return;
    }

    if (timeslot === undefined) {
      res.status(404).json({ message: 'Timeslot not found' });
      return;
    }

    if (
      (timeslot.type === TimeSlotType.booked &&
        (<AppointmentTimeslot>timeslot).room.id !== req.params.roomId) ||
      (timeslot.type === TimeSlotType.available &&
        (<AvailableTimeslot>timeslot).room.id !== req.params.roomId) ||
      (timeslot.type === TimeSlotType.unavailable &&
        (<UnavailableTimeslot>timeslot).room.id !== req.params.roomId)
    ) {
      res.status(400).json({ message: 'Timeslot not found for this room' });
      return;
    }

    await repository.delete(timeslot.id).then(() => {
      res.sendStatus(204);
    });
  }
}<|MERGE_RESOLUTION|>--- conflicted
+++ resolved
@@ -1,8 +1,4 @@
-<<<<<<< HEAD
-import { Between, getRepository } from 'typeorm';
-=======
-import { DeepPartial, getRepository } from 'typeorm';
->>>>>>> 29d006cf
+import { Between, DeepPartial, getRepository } from 'typeorm';
 import { Room } from '../models/room.entity';
 import { Request, Response } from 'express';
 import { TimeSlot } from '../models/timeslot.entity';

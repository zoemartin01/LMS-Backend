import {
  Between,
  DeepPartial,
  getRepository,
  LessThan,
  MoreThan,
  Not,
} from 'typeorm';
import { Room } from '../models/room.entity';
import { Request, Response } from 'express';
import { TimeSlot } from '../models/timeslot.entity';
import { TimeSlotType } from '../types/enums/timeslot-type';
import { AppointmentTimeslot } from '../models/appointment.timeslot.entity';
import { AvailableTimeslot } from '../models/available.timeslot.entity';
import { UnavailableTimeslot } from '../models/unavaliable.timeslot.entity';
import { ConfirmationStatus } from '../types/enums/confirmation-status';
import moment, { min, max } from 'moment/moment';
import { TimeSlotRecurrence } from '../types/enums/timeslot-recurrence';
import { validateOrReject } from 'class-validator';
import DurationConstructor = moment.unitOfTime.DurationConstructor;
import { v4 } from 'uuid';

/**
 * Controller for room management
 *
 * @see RoomService
 * @see Room
 * @see AvailableTimeslot
 * @see UnavailableTimeslot
 */
export class RoomController {
  /**
   * Returns all rooms
   *
   * @route {GET} /rooms
   * @param {Request} req frontend request to get data about all rooms
   * @param {Response} res backend response with data about all rooms
   */
  public static async getAllRooms(req: Request, res: Response) {
    const { offset, limit } = req.query;
    const repository = getRepository(Room);

    const total = await repository.count();

    const rooms = await repository.find({
      order: {
        name: 'ASC',
      },
      skip: offset ? +offset : 0,
      take: limit ? +limit : 0,
    });
    res.json({ total, data: rooms });
  }

  /**
   * Returns one room with an id
   *
   * @route {GET} /rooms/:id
   * @routeParam {string} id - id of the room
   * @param {Request} req frontend request to get data about one room
   * @param {Response} res backend response with data about one room
   */
  public static async getRoomById(req: Request, res: Response) {
    const room = await getRepository(Room).findOne(req.params.id);

    if (room === undefined) {
      res.status(404).json({ message: 'Room not found' });
      return;
    }

    res.json(room);
  }

  /**
   * Returns one timeslot with an id
   *
   * @route {GET} /rooms/:id/timeslot/:timeslotId
   * @routeParam {string} id - id of the room
   * @routeParam {string} timeslotId - id of the timeslot
   * @param {Request} req frontend request to get data about one room
   * @param {Response} res backend response with data about one room
   */
  public static async getTimeslotById(req: Request, res: Response) {
    const room = await getRepository(Room).findOne(req.params.id);

    if (room === undefined) {
      res.status(404).json({ message: 'Room not found' });
      return;
    }
    const timeslot = await getRepository(TimeSlot).findOne({
      where: {
        id: req.params.timeslotId,
        room,
      },
    });

    if (timeslot === undefined) {
      res.status(404).json({ message: 'Timeslot not found' });
      return;
    }

    res.json(timeslot);
  }

  /**
   * Returns timeslots as calendar for one room by its id
   *
   * @route {GET} /rooms/:id/calendar
   * @routeParam {string} id - id of the room
   * @getParam {date} date
   * @param {Request} req frontend request to get data about one room
   * @param {Response} res backend response with data about one room
   */
  public static async getRoomCalendar(req: Request, res: Response) {
    const date: moment.Moment =
      req.query.date === undefined ? moment() : moment(+req.query.date * 1000);

    const from: string = date.day(1).format('YYYY-MM-DD');
    const to: string = date.day(1).add(7, 'days').format('YYYY-MM-DD');

    const room = await getRepository(Room).findOne(req.params.id);

    if (room === undefined) {
      res.status(404).json({ message: 'Room not found' });
      return;
    }

    const timeSlotRepository = getRepository(TimeSlot);
    const appointmentRepository = getRepository(AppointmentTimeslot);
    const appointments = await appointmentRepository.find({
      where: [
        {
          start: Between(from, to),
          room,
          type: TimeSlotType.booked,
          confirmationStatus: Not(ConfirmationStatus.denied),
        },
        {
          end: Between(from, to),
          room,
          type: TimeSlotType.booked,
          confirmationStatus: Not(ConfirmationStatus.denied),
        },
      ],
      order: {
        start: 'ASC',
      },
    });
    const availableTimeSlots = await timeSlotRepository.find({
      where: [
        {
          start: Between(from, to),
          room,
          type: TimeSlotType.available,
        },
        {
          end: Between(from, to),
          room,
          type: TimeSlotType.available,
        },
      ],
    });
    const unavailableTimeSlots = await timeSlotRepository.find({
      where: [
        {
          start: Between(from, to),
          room,
          type: TimeSlotType.unavailable,
        },
        {
          end: Between(from, to),
          room,
          type: TimeSlotType.unavailable,
        },
      ],
    });

    //find out min and max timeslots in available timespans
    let minTimeslot = 23;
    let maxTimeslot = 0;
    let availableTimespan,
      unavailableTimeSlot,
      appointment,
      timespanStart,
      timespanEnd,
      start,
      hour,
      day,
      index;
    for (availableTimespan of availableTimeSlots) {
      if (availableTimespan.start == null || availableTimespan.end == null) {
        continue;
      }

      timespanStart = +moment(availableTimespan.start).format('HH');
      if (timespanStart < minTimeslot) {
        minTimeslot = timespanStart;
      }

      timespanEnd = +moment(availableTimespan.end).format('HH');
      if (timespanEnd === 0) {
        timespanEnd = 24;
      }

      if (timespanEnd > maxTimeslot) {
        maxTimeslot = timespanEnd - 1;
      }
    }

    if (minTimeslot === 23 && maxTimeslot === 0) {
      res.json({
        calendar: [],
        minTimeslot: 0,
      });
      return;
    }

    //initialise array (timeslot, days, parallel bookings)
    const calendar: (object | string | null)[][][] = [
      ...Array(maxTimeslot - minTimeslot + 1),
    ].map(() => [...Array(7)].map(() => Array(room.maxConcurrentBookings)));

    for (hour of Array.from(Array(maxTimeslot - minTimeslot + 1).keys())) {
      for (day of Array.from(Array(7).keys())) {
        calendar[hour][day][0] = 'unavailable';
      }
    }

    //set available timeslots
    for (availableTimespan of availableTimeSlots) {
      if (availableTimespan.start == null || availableTimespan.end == null) {
        continue;
      }

      timespanEnd = +moment(availableTimespan.end).format('HH');
      if (timespanEnd === 0) {
        timespanEnd = 24;
      }

      for (let i = +moment(availableTimespan.start).format('HH'); i < timespanEnd; i++) {
        calendar[i - minTimeslot][
          (+moment(availableTimespan.start).format('e') + 6) % 7
        ][0] = 'available';
      }
    }

    //set unavailable timeslots
    for (unavailableTimeSlot of unavailableTimeSlots) {
      if (unavailableTimeSlot.start == null || unavailableTimeSlot.end == null) {
        continue;
      }

<<<<<<< HEAD
      for (
        let i = +moment(unavailableTimeSlot.start).format('HH');
        i < +moment(unavailableTimeSlot.end).format('HH');
        i++
      ) {
        if (minTimeslot <= i && i < maxTimeslot) {
=======
      timespanEnd = +moment(unavailableTimeSlot.end).format('HH');
      if (timespanEnd === 0) {
        timespanEnd = 24;
      }

      for (let i = +moment(unavailableTimeSlot.start).format('HH'); i < timespanEnd; i++) {
        if (i >= minTimeslot && i <= maxTimeslot) {
>>>>>>> ee7919a5
          calendar[i - minTimeslot][
            (+moment(unavailableTimeSlot.start).format('e') + 6) % 7
          ][0] = 'unavailable';
        }
      }
    }

    //add appointments
    try {
      for (appointment of appointments) {
        if (appointment.start == null || appointment.end == null) {
          continue;
        }

        start = moment(appointment.start);
        hour = +start.format('HH') - minTimeslot;
        day = (+start.format('e') + 6) % 7;

        for (index = 0; calendar[hour][day][index] !== 'available'; index++) {
          //
        }

        calendar[hour][day][index] = appointment;

        if (index < room.maxConcurrentBookings - 1) {
          calendar[hour][day][index + 1] = 'available';
        }

        timespanEnd = +moment(appointment.end).format('HH');
        if (timespanEnd === 0) {
          timespanEnd = 24;
        }

        for (let i = hour + 1; i <= timespanEnd - minTimeslot - 1; i++) {
          calendar[i][day][index] = null;
        }
      }
    } catch (e) {
      res.status(500).json({
        message: 'Room has appointments outside of available timeslots.',
      });
      return;
    }

    res.json({ calendar, minTimeslot });
  }

  /**
   * Returns available and unavailable timeslots as calendar for one room by its id
   *
   * @route {GET} /rooms/:id/calendar
   * @routeParam {string} id - id of the room
   * @getParam {date} date
   * @param {Request} req frontend request to get data about one room
   * @param {Response} res backend response with data about one room
   */
  public static async getAvailabilityCalendar(req: Request, res: Response) {
    const date: moment.Moment =
      req.query.date === undefined ? moment() : moment(+req.query.date * 1000);

    const from: string = date.day(1).format('YYYY-MM-DD');
    const to: string = date.day(1).add(7, 'days').format('YYYY-MM-DD');

    const room = await getRepository(Room).findOne(req.params.id);

    if (room === undefined) {
      res.status(404).json({ message: 'Room not found' });
      return;
    }

    const timeSlotRepository = getRepository(TimeSlot);
    const availableTimeSlots = await timeSlotRepository.find({
      where: [
        {
          start: Between(from, to),
          room,
          type: TimeSlotType.available,
        },
        {
          end: Between(from, to),
          room,
          type: TimeSlotType.available,
        },
      ],
    });
    const unavailableTimeSlots = await timeSlotRepository.find({
      where: [
        {
          start: Between(from, to),
          room,
          type: TimeSlotType.unavailable,
        },
        {
          end: Between(from, to),
          room,
          type: TimeSlotType.unavailable,
        },
      ],
    });

    //initialise array (timeslot, days, parallel bookings)
    let availableTimespan, unavailableTimeSlot, timespanEnd;
    const calendar: string[][] = [...Array(24)].map(() => [...Array(7)]);

    //set available timeslots
    for (availableTimespan of availableTimeSlots) {
      if (availableTimespan.start == null || availableTimespan.end == null) {
        continue;
      }

      timespanEnd = +moment(availableTimespan.end).format('HH');
      if (timespanEnd === 0) {
        timespanEnd = 24;
      }

      for (let i = +moment(availableTimespan.start).format('HH'); i < timespanEnd; i++) {
        calendar[i][
          (+moment(availableTimespan.start).format('e') + 6) % 7
        ] = `available ${availableTimespan.id}`;
      }
    }

    //set unavailable timeslots
    for (unavailableTimeSlot of unavailableTimeSlots) {
      if (unavailableTimeSlot.start == null || unavailableTimeSlot.end == null) {
        continue;
      }

      timespanEnd = +moment(unavailableTimeSlot.end).format('HH');
      if (timespanEnd === 0) {
        timespanEnd = 24;
      }

      for (let i = +moment(unavailableTimeSlot.start).format('HH'); i < timespanEnd; i++) {
        calendar[i][
          (+moment(unavailableTimeSlot.start).format('e') + 6) % 7
        ] = `unavailable ${unavailableTimeSlot.id}`;
      }
    }

    res.json(calendar);
  }

  /**
   * Creates a new room
   *
   * @route {POST} /rooms
   * @bodyParam {string} name - name of the room
   * @bodyParam {string [Optional]} description - description of the room
   * @bodyParam {number [Optional]} maxConcurrentBooking - max number of concurrent bookings (default: 1)
   * @bodyParam {boolean [Optional]} autoAcceptBookings - if bookings are automatically accepted (default: false)
   * @param {Request} req frontend request to create a new room
   * @param {Response} res backend response creation of a new room
   */
  public static async createRoom(req: Request, res: Response) {
    const repository = getRepository(Room);

    try {
      const room = await repository.save(
        repository.create(<DeepPartial<Room>>req.body)
      );

      res.status(201).json(room);
    } catch (err) {
      res.status(400).json(err);
      return;
    }
  }

  /**
   * Updates a room
   *
   * @route {PATCH} /rooms/:id
   * @routeParam {string} id - id of the room
   * @bodyParam {string [Optional]} name - name of the room
   * @bodyParam {string [Optional]} description - description of the room
   * @bodyParam {number [Optional]} maxConcurrentBooking - max number of concurrent bookings
   * @bodyParam {boolean [Optional]} autoAcceptBookings - if bookings are automatically accepted
   * @param {Request} req frontend request to change data about one room
   * @param {Response} res backend response with data change of one room
   */
  public static async updateRoom(req: Request, res: Response) {
    const repository = getRepository(Room);
    const room = await repository.findOne(req.params.id);

    if (room === undefined) {
      res.status(404).json({ message: 'Room not found' });
      return;
    }

    try {
      await repository.update(
        { id: room.id },
        repository.create(<DeepPartial<Room>>{ ...room, ...req.body })
      );
    } catch (err) {
      res.status(400).json(err);
      return;
    }

    res.json(await repository.findOne(room.id));
  }

  /**
   * Deletes one room
   *
   * @route {DELETE} /rooms/:id
   * @routeParam {string} id - id of the room
   * @param {Request} req frontend request to delete one room
   * @param {Response} res backend response deletion
   */
  public static async deleteRoom(req: Request, res: Response) {
    const repository = getRepository(Room);
    const room = await repository.findOne(req.params.id, {
      relations: ['appointments', 'availableTimeSlots', 'unavailableTimeSlots'],
    });

    if (room === undefined) {
      res.status(404).json({ message: 'Room not found' });
      return;
    }

    await repository.remove(room).then(() => {
      res.sendStatus(204);
    });
  }

  /**
   * Returns all available timeslots for a room
   *
   * @route {GET} /rooms/:roomId/timeslots/available
   * @queryParam {number} offset - offset for pagination
   * @queryParam {number} limit - limit for pagination
   * @param {Request} req frontend request to get data about all appointments
   * @param {Response} res backend response with data about all appointments
   */
  public static async getAllAvailableTimeslotsForRoom(
    req: Request,
    res: Response
  ) {
    const { offset, limit } = req.query;
    const repository = getRepository(AvailableTimeslot);

    const room = await getRepository(Room).findOne(req.params.roomId);

    if (room === undefined) {
      res.status(404).json({ message: 'Room not found' });
      return;
    }

    const total = await repository.count({
      where: { room: room.id },
    });

    const timeslots = await repository
      .createQueryBuilder('timeslot')
      .select('*')
      .leftJoin(
        (qb) =>
          qb
            .subQuery()
            .select('"seriesId", MAX(start) as "maxStart"')
            .from(AvailableTimeslot, 't')
            .groupBy('"seriesId"'),
        'last',
        'timeslot."seriesId" = last."seriesId"'
      )
      .where('timeslot."roomId" = :roomId', { roomId: room.id })
      .limit(limit ? +limit : 0)
      .offset(offset ? +offset : 0)
      .orderBy('timeslot.start', 'ASC')
      .getRawMany();

    await Promise.all(
      timeslots.map(async (timeslot) => {
        timeslot.room = await getRepository(Room).findOne({
          id: timeslot.roomId,
        });
        return timeslot;
      })
    );

    res.json({ total, data: timeslots });
  }

  /**
   * Returns all unavailable timeslots for a room
   *
   * @route {GET} /rooms/:roomId/timeslots/unavailable
   * @queryParam {number} offset - offset for pagination
   * @queryParam {number} limit - limit for pagination
   * @param {Request} req frontend request to get data about all appointments
   * @param {Response} res backend response with data about all appointments
   */
  public static async getAllUnavailableTimeslotsForRoom(
    req: Request,
    res: Response
  ) {
    const { offset, limit } = req.query;
    const repository = getRepository(UnavailableTimeslot);

    const room = await getRepository(Room).findOne(req.params.roomId);

    if (room === undefined) {
      res.status(404).json({ message: 'Room not found' });
      return;
    }

    const total = await repository.count({
      where: { room: room.id },
    });

    const timeslots = await repository
      .createQueryBuilder('timeslot')
      .select('*')
      .leftJoin(
        (qb) =>
          qb
            .subQuery()
            .select('"seriesId", MAX(start) as "maxStart"')
            .from(UnavailableTimeslot, 't')
            .groupBy('"seriesId"'),
        'last',
        'timeslot."seriesId" = last."seriesId"'
      )
      .where('timeslot."roomId" = :roomId', { roomId: room.id })
      .limit(limit ? +limit : 0)
      .offset(offset ? +offset : 0)
      .orderBy('timeslot.start', 'ASC')
      .getRawMany();

    await Promise.all(
      timeslots.map(async (timeslot) => {
        timeslot.room = await getRepository(Room).findOne({
          id: timeslot.roomId,
        });
        return timeslot;
      })
    );

    res.json({ total, data: timeslots });
  }

  /**
   * Creates a new timeslot
   *
   * @route {POST} /rooms/:roomId/timeslots
   * @routeParam {string} roomId - id of the room
   * @bodyParam {Date} start - The start time of the time slot.
   * @bodyParam {Date} end - The end time of the time slot.
   * @bodyParam {Room} room - The room the time slot belongs to.
   * @bodyParam {TimeSlotType} type - The type of the time slot.
   * @param {Request} req frontend request to create a new available timeslot of a room
   * @param {Response} res backend response creation of a new available timeslot of a room
   */
  public static async createTimeslot(req: Request, res: Response) {
    const { start, end, type } = req.body;

    const room = await getRepository(Room).findOne(req.params.roomId);

    if (room === undefined) {
      res.status(404).json({ message: 'Room not found' });
      return;
    }

    if (type === undefined) {
      res.status(400).json({ message: 'No type specified' });
      return;
    }

    if (type === TimeSlotType.booked) {
      res.status(400).json({ message: 'Type appointment is illegal here' });
      return;
    }

    if (req.body.amount !== undefined && req.body.amount > 1) {
      res.status(400).json({
        message: 'Single timeslot amount cannot be greater than 1',
      });
      return;
    }

    if (
      req.body.timeSlotRecurrence !== undefined &&
      req.body.timeSlotRecurrence !== TimeSlotRecurrence.single
    ) {
      res
        .status(400)
        .json({ message: 'Single timeslot recurrence cannot be set' });
      return;
    }

    const repository =
      type === TimeSlotType.available
        ? getRepository(AvailableTimeslot)
        : getRepository(UnavailableTimeslot);

    const mStart = moment(start).toDate();
    const mEnd = moment(end).toDate();

    let timeslot: AvailableTimeslot | UnavailableTimeslot;

    try {
      timeslot = repository.create({
        start: moment(mStart).toDate(),
        end: moment(mEnd).toDate(),
        room,
      });

      await validateOrReject(timeslot);
    } catch (err) {
      res.status(400).json(err);
      return;
    }

    let mergables = await repository.find({
      where: [
        {
          start: mEnd, //1
          type,
          room,
        },
        {
          end: mStart, //2
          type,
          room,
        },
        {
          start: mStart, //3
          type,
          room,
        },
        {
          end: mEnd, //4
          type,
          room,
        },
        {
          start: LessThan(mStart), //5
          end: MoreThan(mStart),
          type,
          room,
        },
        {
          start: LessThan(mEnd), //6
          end: MoreThan(mEnd),
          type,
          room,
        },
        {
          start: Between(mStart, mEnd), //7
          end: MoreThan(mEnd),
          type,
          room,
        },
        {
          start: LessThan(mStart), //8
          end: Between(mStart, mEnd),
          type,
          room,
        },
        {
          start: Between(mStart, mEnd), //9
          end: Between(mStart, mEnd),
          type,
          room,
        },
      ],
    });

    mergables = mergables.filter((mergable) =>
      moment(mergable.start).isSame(mStart, 'day')
    );

    if (mergables.length > 0) {
      const minStart = min([
        ...mergables.map((m) => moment(m.start)),
        moment(timeslot.start),
      ]);
      const maxEnd = max([
        ...mergables.map((m) => moment(m.end)),
        moment(timeslot.end),
      ]);

      timeslot = repository.create({
        room,
        start: minStart.toDate(),
        end: maxEnd.toDate(),
      });
      await repository.remove(mergables);
    }

    await repository.save(timeslot);
    res.status(201).json(timeslot);
  }

  /**
   * Creates a new timeslot series
   *
   * @route {POST} /rooms/:roomId/timeslots/series
   * @routeParam {string} roomId - id of the room
   * @bodyParam {Date} start - The start time of the time slot.
   * @bodyParam {Date} end - The end time of the time slot.
   * @bodyParam {TimeSlotType} type - The type of the time slot.
   * @bodyParam {TimeSlotRecurrence} timeSlotRecurrence - The recurrence of the time slot.
   * @bodyParam {number} amount - The amount of the time slot.
   * @param {Request} req frontend request to create a new available timeslot of a room
   * @param {Response} res backend response creation of a new available timeslot of a room
   */
  public static async createTimeslotSeries(req: Request, res: Response) {
    const { start, end, type, timeSlotRecurrence, amount } = req.body;
    const seriesId = v4();

    const room = await getRepository(Room).findOne(req.params.roomId);

    if (room === undefined) {
      res.status(404).json({ message: 'Room not found' });
      return;
    }

    if (type === undefined) {
      res.status(400).json({ message: 'No type specified' });
      return;
    }

    if (type === TimeSlotType.booked) {
      res.status(400).json({ message: 'Type appointment is illegal here' });
      return;
    }

    if (timeSlotRecurrence === TimeSlotRecurrence.single) {
      res.status(400).json({ message: 'Series can only be recurring' });
      return;
    }

    if (amount <= 1) {
      res
        .status(400)
        .json({ message: 'Series needs to have at least 2 appointments' });
      return;
    }

    const repository =
      type === TimeSlotType.available
        ? getRepository(AvailableTimeslot)
        : getRepository(UnavailableTimeslot);

    const mStart = moment(start);
    const mEnd = moment(end);
    let recurrence: DurationConstructor;

    // parse recurrence

    switch (timeSlotRecurrence) {
      case TimeSlotRecurrence.daily:
        recurrence = 'days';
        break;

      case TimeSlotRecurrence.weekly:
        recurrence = 'weeks';
        break;

      case TimeSlotRecurrence.monthly:
        recurrence = 'months';
        break;

      case TimeSlotRecurrence.yearly:
        recurrence = 'years';
        break;

      default:
        res.status(400).json({ message: 'Illegal recurrence' });
        return;
    }

    // create all timeslots

    const timeslots = [];

    for (let i = 0; i < +amount; i++) {
      let timeslot = repository.create({
        room,
        start: mStart.add(i > 0 ? 1 : 0, recurrence).toDate(),
        end: mEnd.add(i > 0 ? 1 : 0, recurrence).toDate(),
        timeSlotRecurrence,
        seriesId,
        amount,
      });

      try {
        await validateOrReject(timeslot);
      } catch (err) {
        res.status(400).json(err);
        return;
      }

      let mergables = await repository.find({
        where: [
          {
            start: mEnd.toDate(), //1
            type,
            room,
          },
          {
            end: mStart.toDate(), //2
            type,
            room,
          },
          {
            start: mStart.toDate(), //3
            type,
            room,
          },
          {
            end: mEnd.toDate(), //4
            type,
            room,
          },
          {
            start: LessThan(mStart.toDate()), //5
            end: MoreThan(mStart.toDate()),
            type,
            room,
          },
          {
            start: LessThan(mEnd.toDate()), //6
            end: MoreThan(mEnd.toDate()),
            type,
            room,
          },
          {
            start: Between(mStart.toDate(), mEnd.toDate()), //7
            end: MoreThan(mEnd.toDate()),
            type,
            room,
          },
          {
            start: LessThan(mStart.toDate()), //8
            end: Between(mStart.toDate(), mEnd.toDate()),
            type,
            room,
          },
          {
            start: Between(mStart.toDate(), mEnd.toDate()), //9
            end: Between(mStart.toDate(), mEnd.toDate()),
            type,
            room,
          },
        ],
      });

      mergables = mergables.filter((mergable) =>
        moment(mergable.start).isSame(mStart, 'day')
      );

      if (mergables.length > 0) {
        const minStart = min([
          ...mergables.map((m) => moment(m.start)),
          moment(timeslot.start),
        ]);
        const maxEnd = max([
          ...mergables.map((m) => moment(m.end)),
          moment(timeslot.end),
        ]);

        timeslot = repository.create({
          room,
          start: minStart.toDate(),
          end: maxEnd.toDate(),
        });
        await repository.remove(mergables);
      }

      timeslots.push(timeslot);
    }

    const savedTimeslots = await repository.save(timeslots);
    res.status(201).json(savedTimeslots);
  }

  /**
   * Updates a timeslot
   *
   * @route {PATCH} /rooms/:roomId/timeslots/:timeslotId
   * @routeParam {string} roomId - id of the room
   * @routeParam {string} timeslotId - id of the timeslot
   * @bodyParam {Date [Optional]} start - The start time of the time slot.
   * @bodyParam {Date [Optional]} end - The end time of the time slot.
   * @param {Request} req frontend request to create a new available timeslot of a room
   * @param {Response} res backend response creation of a new available timeslot of a room
   */
  public static async updateTimeslot(req: Request, res: Response) {
    const room = await getRepository(Room).findOne(req.params.roomId);

    if (room === undefined) {
      res.status(404).json({ message: 'Room not found' });
      return;
    }

    let timeslot = await getRepository(TimeSlot).findOne(req.params.timeslotId);
    let repository;

    if (timeslot === undefined) {
      res.status(404).json({ message: 'Timeslot not found' });
      return;
    }

    const type = timeslot.type;

    if (type === TimeSlotType.booked) {
      res.status(400).json({ message: 'Type appointment is illegal here' });
      return;
    }

    if (type === TimeSlotType.available) {
      repository = getRepository(AvailableTimeslot);
      const availableTimeslot = await repository.findOneOrFail(timeslot.id);

      if (availableTimeslot.room.id !== room.id) {
        res.sendStatus(404);
        return;
      }
      timeslot = availableTimeslot;
    } else if (type === TimeSlotType.unavailable) {
      repository = getRepository(UnavailableTimeslot);
      const unavailableTimeslot = await repository.findOneOrFail(timeslot.id);

      if (unavailableTimeslot.room.id !== room.id) {
        res.sendStatus(404);
        return;
      }
      timeslot = unavailableTimeslot;
    } else {
      return;
    }

    const { start, end } = req.body;
    const mStart = moment(start);
    const mEnd = moment(end);
    let newTimeslot;

    try {
      newTimeslot = repository.create({
        start: mStart.toDate(),
        end: mEnd.toDate(),
        room,
      });

      await validateOrReject(newTimeslot);
    } catch (err) {
      res.status(400).json(err);
      return;
    }

    let mergables = await repository.find({
      where: [
        {
          start: mEnd.toDate(), //1
          type,
          room,
        },
        {
          end: mStart.toDate(), //2
          type,
          room,
        },
        {
          start: mStart.toDate(), //3
          type,
          room,
        },
        {
          end: mEnd.toDate(), //4
          type,
          room,
        },
        {
          start: LessThan(mStart.toDate()), //5
          end: MoreThan(mStart.toDate()),
          type,
          room,
        },
        {
          start: LessThan(mEnd.toDate()), //6
          end: MoreThan(mEnd.toDate()),
          type,
          room,
        },
        {
          start: Between(mStart.toDate(), mEnd.toDate()), //7
          end: MoreThan(mEnd.toDate()),
          type,
          room,
        },
        {
          start: LessThan(mStart.toDate()), //8
          end: Between(mStart.toDate(), mEnd.toDate()),
          type,
          room,
        },
        {
          start: Between(mStart.toDate(), mEnd.toDate()), //9
          end: Between(mStart.toDate(), mEnd.toDate()),
          type,
          room,
        },
      ],
    });

    mergables = mergables.filter((mergable) =>
      moment(mergable.start).isSame(mStart, 'day')
    );
    mergables = mergables.filter(
      (mergable) => mergable.id !== timeslot?.id ?? ''
    );

    if (mergables.length > 0) {
      const minStart = min([
        ...mergables.map((m) => moment(m.start)),
        moment(newTimeslot.start),
      ]);
      const maxEnd = max([
        ...mergables.map((m) => moment(m.end)),
        moment(newTimeslot.end),
      ]);

      newTimeslot = repository.create({
        room,
        start: minStart.toDate(),
        end: maxEnd.toDate(),
      });
      await repository.remove(mergables);
    }

    await repository.update(timeslot.id, newTimeslot);
    res.json(newTimeslot);
  }

  /**
   * Updates a timeslot
   *
   * @route {PATCH} /rooms/:roomId/timeslots/series/:seriesId
   * @routeParam {string} roomId - id of the room
   * @routeParam {string} seriesId - id of the series
   * @bodyParam {Date [Optional]} start - The start time of the time slot.
   * @bodyParam {Date [Optional]} end - The end time of the time slot.
   * @bodyParam {TimeSlotRecurrence [Optional]} timeSlotRecurrence - The recurrence of the time slot.
   * @bodyParam {number [Optional]} amount - The amount of the time slot.
   * @param {Request} req frontend request to create a new available timeslot of a room
   * @param {Response} res backend response creation of a new available timeslot of a room
   */
  public static async updateTimeslotSeries(req: Request, res: Response) {
    const room = await getRepository(Room).findOne(req.params.roomId);
    const seriesId = req.params.seriesId;

    if (room === undefined) {
      res.status(404).json({ message: 'Room not found' });
      return;
    }

    const first = await getRepository(TimeSlot).findOneOrFail({
      where: { seriesId, isDirty: false },
      order: { start: 'ASC' },
    });

    const type = first.type;

    if (type === TimeSlotType.booked) {
      res.status(400).json({ message: 'Type appointment is illegal here' });
      return;
    }

    const originalTimeslots =
      type === TimeSlotType.available
        ? await getRepository(AvailableTimeslot).find({
            where: { seriesId: first.seriesId, room: { id: room.id } },
            withDeleted: true,
          })
        : await getRepository(UnavailableTimeslot).find({
            where: { seriesId: first.seriesId, room: { id: room.id } },
            withDeleted: true,
          });

    if (originalTimeslots.length === 0) {
      res.status(404).json({ message: 'no appointments for series found' });
      return;
    }

    const start = req.body.start || first.start;
    const end = req.body.end || first.end;
    const timeSlotRecurrence =
      req.body.timeSlotRecurrence || first.timeSlotRecurrence;
    const amount = req.body.amount || first.amount;

    const repository =
      type === TimeSlotType.available
        ? getRepository(AvailableTimeslot)
        : getRepository(UnavailableTimeslot);

    if (timeSlotRecurrence === TimeSlotRecurrence.single) {
      res.status(400).json({ message: 'Series can only be recurring' });
      return;
    }

    if (amount <= 1) {
      res
        .status(400)
        .json({ message: 'Series needs to have at least 2 appointments' });
      return;
    }

    const mStart = moment(start);
    const mEnd = moment(end);
    let recurrence: DurationConstructor;

    // parse recurrence

    switch (timeSlotRecurrence) {
      case TimeSlotRecurrence.daily:
        recurrence = 'days';
        break;

      case TimeSlotRecurrence.weekly:
        recurrence = 'weeks';
        break;

      case TimeSlotRecurrence.monthly:
        recurrence = 'months';
        break;

      case TimeSlotRecurrence.yearly:
        recurrence = 'years';
        break;

      default:
        res.status(400).json({ message: 'Illegal recurrence' });
        return;
    }

    const newTimeslots = [];

    for (let i = 0; i < +amount; i++) {
      let newTimeslot = repository.create({
        room,
        start: mStart.add(i > 0 ? 1 : 0, recurrence).toDate(),
        end: mEnd.add(i > 0 ? 1 : 0, recurrence).toDate(),
        timeSlotRecurrence,
        seriesId,
        amount,
      });

      try {
        await validateOrReject(newTimeslot);
      } catch (err) {
        res.status(400).json(err);
        return;
      }

      let mergables = await repository.find({
        where: [
          {
            start: mEnd.toDate(), //1
            type,
            room,
          },
          {
            end: mStart.toDate(), //2
            type,
            room,
          },
          {
            start: mStart.toDate(), //3
            type,
            room,
          },
          {
            end: mEnd.toDate(), //4
            type,
            room,
          },
          {
            start: LessThan(mStart.toDate()), //5
            end: MoreThan(mStart.toDate()),
            type,
            room,
          },
          {
            start: LessThan(mEnd.toDate()), //6
            end: MoreThan(mEnd.toDate()),
            type,
            room,
          },
          {
            start: Between(mStart.toDate(), mEnd.toDate()), //7
            end: MoreThan(mEnd.toDate()),
            type,
            room,
          },
          {
            start: LessThan(mStart.toDate()), //8
            end: Between(mStart.toDate(), mEnd.toDate()),
            type,
            room,
          },
          {
            start: Between(mStart.toDate(), mEnd.toDate()), //9
            end: Between(mStart.toDate(), mEnd.toDate()),
            type,
            room,
          },
        ],
      });

      mergables = mergables.filter((mergable) =>
        moment(mergable.start).isSame(mStart, 'day')
      );
      mergables = mergables.filter(
        (mergable) => mergable.seriesId !== first.seriesId
      );

      if (mergables.length > 0) {
        const minStart = min([
          ...mergables.map((m) => moment(m.start)),
          moment(newTimeslot.start),
        ]);
        const maxEnd = max([
          ...mergables.map((m) => moment(m.end)),
          moment(newTimeslot.end),
        ]);

        newTimeslot = repository.create({
          room,
          start: minStart.toDate(),
          end: maxEnd.toDate(),
        });
        await repository.remove(mergables);
      }

      newTimeslots.push(newTimeslot);
    }

    await repository.remove(originalTimeslots);
    res.json(await repository.save(newTimeslots));
  }

  /**
   * Deletes one timeslot
   *
   * @route {DELETE} /rooms/:roomId/timeslots/:timeslotId
   * @routeParam {string} roomId - id of the room
   * @routeParam {string} timeslotId - id of the timeslot
   * @param {Request} req frontend request to delete one room
   * @param {Response} res backend response deletion
   */
  public static async deleteTimeslot(req: Request, res: Response) {
    const repository = getRepository(TimeSlot);

    const timeslot = await repository.findOne(req.params.timeslotId);

    if ((await getRepository(Room).findOne(req.body.roomId)) === undefined) {
      res.status(400).json({ message: 'Room not found' });
      return;
    }

    if (timeslot === undefined) {
      res.status(404).json({ message: 'Timeslot not found' });
      return;
    }

    if (
      (timeslot.type === TimeSlotType.booked &&
        (<AppointmentTimeslot>timeslot).room.id !== req.params.roomId) ||
      (timeslot.type === TimeSlotType.available &&
        (<AvailableTimeslot>timeslot).room.id !== req.params.roomId) ||
      (timeslot.type === TimeSlotType.unavailable &&
        (<UnavailableTimeslot>timeslot).room.id !== req.params.roomId)
    ) {
      res.status(404).json({ message: 'Timeslot not found for this room' });
      return;
    }

    repository.delete(timeslot.id).then(() => {
      res.sendStatus(204);
    });
  }

  /**
   * Deletes a timeslot series
   *
   * @route {DELETE} /rooms/:roomId/timeslots/series/:seriesId
   * @routeParam {string} roomId - id of the room
   * @routeParam {string} seriesId - id of the series
   * @param {Request} req frontend request to delete one room
   * @param {Response} res backend response deletion
   */
  public static async deleteTimeslotSeries(req: Request, res: Response) {
    const repository = getRepository(TimeSlot);

    if ((await getRepository(Room).findOne(req.body.roomId)) === undefined) {
      res.status(400).json({ message: 'Room not found' });
      return;
    }

    const timeslot = await repository.findOne({
      where: {
        seriesId: req.params.seriesId,
      },
    });

    if (timeslot === undefined) {
      res.status(404).json({ message: 'Timeslot not found' });
      return;
    }

    if (
      (timeslot.type === TimeSlotType.booked &&
        (<AppointmentTimeslot>timeslot).room.id !== req.params.roomId) ||
      (timeslot.type === TimeSlotType.available &&
        (<AvailableTimeslot>timeslot).room.id !== req.params.roomId) ||
      (timeslot.type === TimeSlotType.unavailable &&
        (<UnavailableTimeslot>timeslot).room.id !== req.params.roomId)
    ) {
      res.status(404).json({ message: 'Timeslot series found for this room' });
      return;
    }

    const timeslots = await repository.find({
      where: {
        seriesId: timeslot.seriesId,
      },
    });

    repository.remove(timeslots).then(() => {
      res.sendStatus(204);
    });
  }
}<|MERGE_RESOLUTION|>--- conflicted
+++ resolved
@@ -250,22 +250,13 @@
         continue;
       }
 
-<<<<<<< HEAD
-      for (
-        let i = +moment(unavailableTimeSlot.start).format('HH');
-        i < +moment(unavailableTimeSlot.end).format('HH');
-        i++
-      ) {
-        if (minTimeslot <= i && i < maxTimeslot) {
-=======
       timespanEnd = +moment(unavailableTimeSlot.end).format('HH');
       if (timespanEnd === 0) {
         timespanEnd = 24;
       }
 
       for (let i = +moment(unavailableTimeSlot.start).format('HH'); i < timespanEnd; i++) {
-        if (i >= minTimeslot && i <= maxTimeslot) {
->>>>>>> ee7919a5
+        if (minTimeslot <= i && i < maxTimeslot) {
           calendar[i - minTimeslot][
             (+moment(unavailableTimeSlot.start).format('e') + 6) % 7
           ][0] = 'unavailable';

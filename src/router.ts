--- conflicted
+++ resolved
@@ -157,55 +157,6 @@
       AuthController.checkAdminMiddleware,
       AdminController.deleteWhitelistRetailer
     );
-
-<<<<<<< HEAD
-// Room Management
-router.get(
-  environment.apiRoutes.rooms.getAllRooms,
-  AuthController.checkAuthenticationMiddleware,
-  RoomController.getAllRooms
-);
-router.get(
-  addUUIDRegexToRoute(environment.apiRoutes.rooms.getSingleRoom),
-  AuthController.checkAuthenticationMiddleware,
-  RoomController.getRoomById
-);
-router.get(
-  addUUIDRegexToRoute(environment.apiRoutes.rooms.getRoomCalendar),
-  AuthController.checkAuthenticationMiddleware,
-  RoomController.getRoomCalendar
-);
-router.post(
-  environment.apiRoutes.rooms.createRoom,
-  AuthController.checkAuthenticationMiddleware,
-  AuthController.checkAdminMiddleware,
-  RoomController.createRoom
-);
-router.patch(
-  addUUIDRegexToRoute(environment.apiRoutes.rooms.updateRoom),
-  AuthController.checkAuthenticationMiddleware,
-  AuthController.checkAdminMiddleware,
-  RoomController.updateRoom
-);
-router.delete(
-  addUUIDRegexToRoute(environment.apiRoutes.rooms.deleteRoom),
-  AuthController.checkAuthenticationMiddleware,
-  AuthController.checkAdminMiddleware,
-  RoomController.deleteRoom
-);
-router.post(
-  environment.apiRoutes.rooms.createTimeslot,
-  AuthController.checkAuthenticationMiddleware,
-  AuthController.checkAdminMiddleware,
-  RoomController.createTimeslot
-);
-router.delete(
-  addUUIDRegexToRoute(environment.apiRoutes.rooms.deleteTimeslot),
-  AuthController.checkAuthenticationMiddleware,
-  AuthController.checkAdminMiddleware,
-  RoomController.deleteTimeslot
-);
-=======
     this.router.post(
       addUUIDRegexToRoute(
         environment.apiRoutes.admin_settings.addDomainToWhitelistRetailer
@@ -235,7 +186,6 @@
       AuthController.checkAuthenticationMiddleware,
       AdminController.checkDomainAgainstWhitelist
     );
->>>>>>> 0384db8f
 
     this.router.get(
       environment.apiRoutes.user_management.getAllUsers,
@@ -278,6 +228,11 @@
       AuthController.checkAuthenticationMiddleware,
       AuthController.checkAdminMiddleware,
       RoomController.createRoom
+    );
+    this.router.get(
+      addUUIDRegexToRoute(environment.apiRoutes.rooms.getRoomCalendar),
+      AuthController.checkAuthenticationMiddleware,
+      RoomController.getRoomCalendar
     );
     this.router.patch(
       addUUIDRegexToRoute(environment.apiRoutes.rooms.updateRoom),

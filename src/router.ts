--- conflicted
+++ resolved
@@ -1,20 +1,16 @@
-import { Request, Response, Router } from 'express';
+import { Router } from 'express';
+import { AdminController } from './controllers/admin.controller';
 import { AuthController } from './controllers/auth.controller';
 import { LivecamController } from './controllers/livecam.controller';
+import { RoomController } from './controllers/room.controller';
 import { UserController } from './controllers/user.controller';
-import { AdminController } from './controllers/admin.controller';
-import { RoomController } from './controllers/room.controller';
 
 const router: Router = Router();
 
 // General
 
 // Authentication
-<<<<<<< HEAD
 const TOKEN_BASE_URL = "/token"
-=======
-const AUTH_BASE_URL = '/token';
->>>>>>> d48ca96c
 
 router.get('/user', AuthController.userDetails);
 router.post(TOKEN_BASE_URL, AuthController.login);
@@ -47,13 +43,8 @@
   AdminController.deleteWhitelistRetailer
 );
 
-<<<<<<< HEAD
 // Admin (General Settings & User Management)
 const USERS_BASE_URL = "/users"
-=======
-// User Management
-const USER_BASE_URL = '/users';
->>>>>>> d48ca96c
 
 router.get(USERS_BASE_URL, UserController.getAllUsers);
 router.get(`${USERS_BASE_URL}/:id`, UserController.getUserById);

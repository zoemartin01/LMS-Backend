--- conflicted
+++ resolved
@@ -377,7 +377,6 @@
       AuthController.checkAuthenticationMiddleware,
       AuthController.checkAdminMiddleware,
       OrderController.getAllPendingOrders
-<<<<<<< HEAD
     );
     this.router.get(
       environment.apiRoutes.orders.getAllAcceptedOrders,
@@ -404,34 +403,6 @@
     this.router.get(
       environment.apiRoutes.orders.getCurrentUsersDeclinedOrders,
       AuthController.checkAuthenticationMiddleware,
-=======
-    );
-    this.router.get(
-      environment.apiRoutes.orders.getAllAcceptedOrders,
-      AuthController.checkAuthenticationMiddleware,
-      AuthController.checkAdminMiddleware,
-      OrderController.getAllAcceptedOrders
-    );
-    this.router.get(
-      environment.apiRoutes.orders.getAllDeclinedOrders,
-      AuthController.checkAuthenticationMiddleware,
-      AuthController.checkAdminMiddleware,
-      OrderController.getAllDeclinedOrders
-    );
-    this.router.get(
-      environment.apiRoutes.orders.getCurrentUsersPendingOrders,
-      AuthController.checkAuthenticationMiddleware,
-      OrderController.getPendingOrdersForCurrentUser
-    );
-    this.router.get(
-      environment.apiRoutes.orders.getCurrentUsersAcceptedOrders,
-      AuthController.checkAuthenticationMiddleware,
-      OrderController.getAcceptedOrdersForCurrentUser
-    );
-    this.router.get(
-      environment.apiRoutes.orders.getCurrentUsersDeclinedOrders,
-      AuthController.checkAuthenticationMiddleware,
->>>>>>> af3923a5
       OrderController.getDeclinedOrdersForCurrentUser
     );
     this.router.get(

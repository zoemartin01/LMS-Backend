--- conflicted
+++ resolved
@@ -67,21 +67,20 @@
       MessagingController.updateMessage
     );
 
-<<<<<<< HEAD
-// Admin (General Settings & User Management)
-router.get(
-  environment.apiRoutes.admin_settings.getGlobalSettings,
-  AuthController.checkAuthenticationMiddleware,
-  AuthController.checkAdminMiddleware,
-  AdminController.getGlobalSettings
-);
-router.patch(
-  environment.apiRoutes.admin_settings.updateGlobalSettings,
-  AuthController.checkAuthenticationMiddleware,
-  AuthController.checkAdminMiddleware,
-  AdminController.updateGlobalSettings
-);
-=======
+    // Admin (General Settings & User Management)
+    this.router.get(
+      environment.apiRoutes.admin_settings.getGlobalSettings,
+      AuthController.checkAuthenticationMiddleware,
+      AuthController.checkAdminMiddleware,
+      AdminController.getGlobalSettings
+    );
+    this.router.patch(
+      environment.apiRoutes.admin_settings.updateGlobalSettings,
+      AuthController.checkAuthenticationMiddleware,
+      AuthController.checkAdminMiddleware,
+      AdminController.updateGlobalSettings
+    );
+
     // Personal User Settings
     this.router.get(
       environment.apiRoutes.user_settings.getCurrentUser,
@@ -106,7 +105,6 @@
       AuthController.checkAuthenticationMiddleware,
       UserController.deleteUser
     );
->>>>>>> 14eac832
 
     // Admin (General Settings & User Management)
     this.router.get(
